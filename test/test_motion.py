--- conflicted
+++ resolved
@@ -239,7 +239,6 @@
             sample, numerical=True, tolerance=1e-3
         ) and not F.is_congruent_realization(sample, numerical=True)
 
-<<<<<<< HEAD
     F = fws.ThreePrism("flexible")
     M = ApproximateMotion(F, 10, 0.1, fixed_pair=(0, 1))
     for sample in M.motion_samples[1:]:
@@ -249,12 +248,15 @@
 
     F = fws.Cycle(5)
     M = ApproximateMotion(F, 10, 0.1, fixed_pair=(0, 1))
-=======
+    for sample in M.motion_samples[1:]:
+        assert F.is_equivalent_realization(
+            sample, numerical=True, tolerance=1e-3
+        ) and not F.is_congruent_realization(sample, numerical=True)
+
     # 1D Framework
     G = Graph([(0, 1), (2, 3)])
     F = Framework(G, {0: [0], 1: [1], 2: [2], 3: [3]})
     M = ApproximateMotion(F, 50, 0.1)
->>>>>>> c0eba36c
     for sample in M.motion_samples[1:]:
         assert F.is_equivalent_realization(
             sample, numerical=True, tolerance=1e-3
