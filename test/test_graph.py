from pyrigi.graph import Graph
import pyrigi.graphDB as graphs
from pyrigi.exception import LoopError

import pytest
from sympy import Matrix
import math
import networkx as nx
from random import randint


def test_add():
    G = Graph([[0, 1], [1, 2], [2, 0]])
    H = Graph([[0, 1], [1, 3], [3, 0]])
    assert G + H == Graph([[0, 1], [1, 2], [2, 0], [1, 3], [3, 0]])
    G = Graph([[0, 1], [1, 2], [2, 0]])
    H = Graph([[3, 4], [4, 5], [5, 3]])
    assert G + H == Graph([[0, 1], [1, 2], [2, 0], [3, 4], [4, 5], [5, 3]])
    G = Graph.from_vertices_and_edges([0, 1, 2, 3], [[0, 1], [1, 2]])
    H = Graph.from_vertices_and_edges([0, 1, 2, 4], [[0, 1]])
    assert G + H == Graph.from_vertices_and_edges([0, 1, 2, 3, 4], [[0, 1], [1, 2]])


def test_KL_values_are_correct():
    assert Graph._pebble_values_are_correct(2, 3)
    assert Graph._pebble_values_are_correct(1, 1)
    assert Graph._pebble_values_are_correct(20, 20)
    assert Graph._pebble_values_are_correct(5, 1)
    assert Graph._pebble_values_are_correct(2, 0)
    assert Graph._pebble_values_are_correct(40, 79)


def test_KL_values_are_not_correct():
    assert not Graph._pebble_values_are_correct(2, 4)
    assert not Graph._pebble_values_are_correct(1, -1)
    assert not Graph._pebble_values_are_correct(0, 0)
    assert not Graph._pebble_values_are_correct(1, 5)
    assert not Graph._pebble_values_are_correct(2.0, 3)
    assert not Graph._pebble_values_are_correct(2, 3.14)
    assert not Graph._pebble_values_are_correct(2, "three")
    assert not Graph._pebble_values_are_correct(-2, -1)


@pytest.mark.parametrize(
    "graph",
    [
        graphs.Complete(2),
        graphs.Complete(3),
        graphs.Complete(4),
        graphs.CompleteBipartite(3, 3),
        graphs.CompleteBipartite(3, 4),
        graphs.CompleteBipartite(4, 4),
        graphs.Diamond(),
        graphs.K33plusEdge(),
        graphs.ThreePrism(),
        graphs.ThreePrismPlusEdge(),
    ],
)
def test_rigid_in_d2(graph):
    assert graph.is_rigid(dim=2, combinatorial=True)
    assert graph.is_rigid(dim=2, combinatorial=False)


@pytest.mark.parametrize(
    "graph",
    [
        graphs.CompleteBipartite(1, 3),
        graphs.CompleteBipartite(2, 3),
        graphs.Cycle(4),
        graphs.Cycle(5),
        graphs.Path(3),
        graphs.Path(4),
    ],
)
def test_not_rigid_in_d2(graph):
    assert not graph.is_rigid(dim=2, combinatorial=True)
    assert not graph.is_rigid(dim=2, combinatorial=False)


@pytest.mark.parametrize(
    "graph",
    [
        graphs.Complete(2),
        graphs.Diamond(),
        graphs.K33plusEdge(),
        graphs.ThreePrism(),
        graphs.ThreePrismPlusEdge(),
        graphs.CompleteBipartite(1, 3),
        graphs.CompleteBipartite(2, 3),
        graphs.Cycle(4),
        graphs.Path(3),
    ],
)
def test_rigid_in_d1(graph):
    assert graph.is_rigid(dim=1, combinatorial=True)
    assert graph.is_rigid(dim=1, combinatorial=False)


@pytest.mark.parametrize(
    "graph",
    [Graph.from_vertices(range(3)), Graph([[0, 1], [2, 3]])],
)
def test_not_rigid_in_d1(graph):
    assert not graph.is_rigid(dim=1, combinatorial=True)
    assert not graph.is_rigid(dim=1, combinatorial=False)


@pytest.mark.parametrize(
    "graph, dim",
    [[graphs.Complete(n), d] for d in range(1, 5) for n in range(1, d + 2)],
)
def test_is_rigid(graph, dim):
    assert graph.is_rigid(dim, combinatorial=(dim < 3))


@pytest.mark.parametrize(
    "graph",
    [
        graphs.CompleteBipartite(1, 3),
        graphs.CompleteBipartite(2, 3),
        graphs.CompleteBipartite(3, 3),
        graphs.Complete(2),
        graphs.Complete(3),
        graphs.Cycle(4),
        graphs.Cycle(5),
        graphs.Diamond(),
        graphs.Path(3),
        graphs.Path(4),
        graphs.ThreePrism(),
    ],
)
def test_2_3_sparse(graph):
    assert graph.is_sparse(2, 3, algorithm="subgraph")
    assert graph.is_sparse(2, 3, algorithm="pebble")


@pytest.mark.parametrize(
    "graph",
    [
        graphs.Complete(4),
        graphs.CompleteBipartite(3, 4),
        graphs.CompleteBipartite(4, 4),
        graphs.K33plusEdge(),
        graphs.ThreePrismPlusEdge(),
    ],
)
def test_not_2_3_sparse(graph):
    assert not graph.is_sparse(2, 3, algorithm="subgraph")
    assert not graph.is_sparse(2, 3, algorithm="pebble")


@pytest.mark.parametrize(
    "graph",
    [
        graphs.Complete(2),
        graphs.Complete(3),
        graphs.CompleteBipartite(3, 3),
        graphs.Diamond(),
        graphs.ThreePrism(),
    ],
)
def test_2_3_tight(graph):
    assert graph.is_tight(2, 3, algorithm="pebble")
    assert graph.is_tight(2, 3, algorithm="subgraph")


@pytest.mark.parametrize(
    "graph",
    [
        graphs.Complete(4),
        graphs.CompleteBipartite(1, 3),
        graphs.CompleteBipartite(2, 3),
        graphs.CompleteBipartite(3, 4),
        graphs.CompleteBipartite(4, 4),
        graphs.Cycle(4),
        graphs.Cycle(5),
        graphs.K33plusEdge(),
        graphs.Path(3),
        graphs.Path(4),
        graphs.ThreePrismPlusEdge(),
    ],
)
def test_not_2_3_tight(graph):
    assert not graph.is_tight(2, 3, algorithm="subgraph")
    assert not graph.is_tight(2, 3, algorithm="pebble")


@pytest.mark.parametrize(
    "graph",
    [
        graphs.Complete(2),
        graphs.CompleteBipartite(1, 3),
        graphs.Path(3),
        Graph.from_int(102),  # a tree on 5 vertices
    ],
)
def test_min_rigid_in_d1(graph):
    assert graph.is_min_rigid(dim=1, combinatorial=True)
    assert graph.is_min_rigid(dim=1, combinatorial=False)


@pytest.mark.parametrize(
    "graph",
    [
        Graph.from_vertices(range(3)),
        Graph([[0, 1], [2, 3]]),
        graphs.Complete(3),
        graphs.Diamond(),
        graphs.K33plusEdge(),
        graphs.ThreePrism(),
        graphs.ThreePrismPlusEdge(),
        graphs.CompleteBipartite(2, 3),
        graphs.Cycle(4),
    ],
)
def test_not_min_rigid_in_d1(graph):
    assert not graph.is_min_rigid(dim=1, combinatorial=True)
    assert not graph.is_min_rigid(dim=1, combinatorial=False)


@pytest.mark.parametrize(
    "graph",
    [
        graphs.Complete(2),
        graphs.Complete(3),
        graphs.CompleteBipartite(3, 3),
        graphs.Diamond(),
        graphs.ThreePrism(),
    ],
)
def test_min_rigid_in_d2(graph):
    assert graph.is_min_rigid(dim=2, combinatorial=True)
    assert graph.is_min_rigid(dim=2, combinatorial=False)


@pytest.mark.parametrize(
    "graph",
    [
        graphs.Complete(4),
        graphs.CompleteBipartite(1, 3),
        graphs.CompleteBipartite(2, 3),
        graphs.CompleteBipartite(3, 4),
        graphs.CompleteBipartite(4, 4),
        graphs.Cycle(4),
        graphs.Cycle(5),
        graphs.K33plusEdge(),
        graphs.Path(3),
        graphs.Path(4),
        graphs.ThreePrismPlusEdge(),
    ],
)
def test_not_min_rigid_in_d2(graph):
    assert not graph.is_min_rigid(dim=2, combinatorial=True)
    assert not graph.is_min_rigid(dim=2, combinatorial=False)


@pytest.mark.parametrize(
    "graph",
    [
        graphs.Complete(2),
        graphs.Complete(3),
        graphs.Complete(4),
        graphs.CompleteBipartite(3, 4),
        graphs.CompleteBipartite(4, 4),
        graphs.K33plusEdge(),
        graphs.ThreePrismPlusEdge(),
    ],
)
def test_globally_rigid_in_d2(graph):
    assert graph.is_globally_rigid(dim=2)


def read_random_from_graph6(filename):
    file_ = nx.read_graph6(filename)
    if isinstance(file_, list):
        return Graph(file_[randint(0, len(file_) - 1)])
    else:
        return Graph(file_)


def read_globally(d_v_):
    return read_random_from_graph6("test/input_graphs/globally_rigid/" + d_v_ + ".g6")


# Examples of globally rigid graphs taken from:
# Grasegger, G. (2022). Dataset of globally rigid graphs [Data set].
# Zenodo. https://doi.org/10.5281/zenodo.7473052
@pytest.mark.parametrize(
    "graph, gdim",
    [
        [graphs.Complete(2), 3],
        [graphs.Complete(2), 6],
        [read_globally("D3V4"), 3],
        [read_globally("D3V5"), 3],
        [read_globally("D3V6"), 3],
        [read_globally("D3V7"), 3],
        [read_globally("D3V8"), 3],
        [read_globally("D4V5"), 4],
        [read_globally("D4V6"), 4],
        [read_globally("D4V7"), 4],
        [read_globally("D4V8"), 4],
        [read_globally("D4V9"), 4],
        [read_globally("D6V7"), 6],
        [read_globally("D6V8"), 6],
        [read_globally("D6V9"), 6],
        [read_globally("D6V10"), 6],
        [read_globally("D10V11"), 10],
        [read_globally("D10V12"), 10],
        [read_globally("D10V13"), 10],
        [read_globally("D10V14"), 10],
        [read_globally("D19V20"), 19],
        [read_globally("D19V21"), 19],
        [read_globally("D19V22"), 19],
        [read_globally("D19V23"), 19],
    ],
)
def test_globally_rigid_in_d(graph, gdim):
    assert graph.is_globally_rigid(dim=gdim)


@pytest.mark.parametrize(
    "graph, gdim",
    [
        [graphs.Diamond(), 3],
        [graphs.Path(3), 3],
        [graphs.ThreePrism(), 3],
        [graphs.Cycle(5), 3],
        [graphs.CompleteMinusOne(4), 3],
        [graphs.CompleteMinusOne(5), 3],
        [graphs.CompleteBipartite(1, 3), 3],
        [graphs.CompleteBipartite(2, 3), 3],
        [graphs.Diamond(), 4],
        [graphs.Path(4), 4],
        [graphs.ThreePrism(), 4],
        [graphs.Cycle(4), 4],
        [graphs.CompleteMinusOne(4), 4],
        [graphs.CompleteMinusOne(5), 4],
        [graphs.CompleteBipartite(2, 3), 4],
        [graphs.CompleteBipartite(3, 3), 4],
        [graphs.Diamond(), 6],
        [graphs.Path(4), 6],
        [graphs.ThreePrism(), 6],
        [graphs.Cycle(5), 6],
        [graphs.CompleteMinusOne(4), 6],
        [graphs.CompleteMinusOne(5), 6],
        [graphs.CompleteBipartite(1, 3), 6],
        [graphs.CompleteBipartite(3, 3), 6],
        [graphs.Diamond(), 10],
        [graphs.Path(4), 10],
        [graphs.ThreePrism(), 10],
        [graphs.Cycle(5), 10],
        [graphs.CompleteMinusOne(4), 10],
        [graphs.CompleteMinusOne(5), 10],
        [graphs.CompleteBipartite(2, 3), 10],
        [graphs.CompleteBipartite(3, 3), 10],
        [graphs.Diamond(), 19],
        [graphs.Path(4), 19],
        [graphs.ThreePrism(), 19],
        [graphs.Cycle(5), 19],
        [graphs.CompleteMinusOne(4), 19],
        [graphs.CompleteMinusOne(5), 19],
        [graphs.CompleteBipartite(1, 3), 19],
        [graphs.CompleteBipartite(2, 3), 19],
    ],
)
def test_not_globally_rigid_in_d(graph, gdim):
    assert not graph.is_globally_rigid(dim=gdim)


@pytest.mark.parametrize(
    "graph",
    [
        graphs.CompleteBipartite(1, 3),
        graphs.CompleteBipartite(2, 3),
        graphs.CompleteBipartite(3, 3),
        graphs.Cycle(4),
        graphs.Cycle(5),
        graphs.Diamond(),
        graphs.Path(3),
        graphs.Path(4),
        graphs.ThreePrism(),
    ],
)
def test_not_globally_in_d2(graph):
    assert not graph.is_globally_rigid(dim=2)


@pytest.mark.parametrize(
    "graph",
    [
        graphs.CompleteMinusOne(5),
        graphs.Complete(5),
        Graph.from_int(7679),
        Graph([["a", "b"], ["b", "c"], ["c", "d"], ["d", "a"], ["a", "c"], ["b", "d"]]),
    ],
)
def test_vertex_redundantly_rigid_in_d2(graph):
    assert graph.is_vertex_redundantly_rigid(dim=2)
    assert graph.is_vertex_redundantly_rigid(dim=2, combinatorial=False)


@pytest.mark.parametrize(
    "graph, k",
    [
        [graphs.Cycle(4), 1],
        [Graph.from_int(3294), 1],
        [graphs.CompleteMinusOne(5), 2],
        [
            Graph(
                [["a", "b"], ["b", "c"], ["c", "d"], ["d", "a"], ["a", "c"], ["b", "d"]]
            ),
            2,
        ],
        [Graph.from_int(16351), 3],
    ],
)
def test_k_vertex_redundantly_rigid_in_d1(graph, k):
    assert graph.is_k_vertex_redundantly_rigid(k, dim=1)
    assert graph.is_k_vertex_redundantly_rigid(k, dim=1, combinatorial=False)


@pytest.mark.parametrize(
    "graph, k",
    [
        [graphs.Complete(3), 1],
        [Graph.from_int(7679), 1],
        [
            Graph(
                [["a", "b"], ["b", "c"], ["c", "d"], ["d", "a"], ["a", "c"], ["b", "d"]]
            ),
            1,
        ],
        [graphs.CompleteMinusOne(6), 2],
        [graphs.Complete(6), 2],
        [graphs.CompleteMinusOne(7), 3],
    ],
)
def test_k_vertex_redundantly_rigid_in_d2(graph, k):
    assert graph.is_k_vertex_redundantly_rigid(k, dim=2)
    assert graph.is_k_vertex_redundantly_rigid(k, dim=2, combinatorial=False)


@pytest.mark.parametrize(
    "graph, k",
    [
        [graphs.CompleteMinusOne(6), 1],
        [
            Graph(
                [
                    ["a", "b"],
                    ["a", "c"],
                    ["a", "d"],
                    ["a", "e"],
                    ["b", "c"],
                    ["b", "d"],
                    ["b", "e"],
                    ["c", "d"],
                    ["c", "e"],
                    ["d", "e"],
                ]
            ),
            1,
        ],
    ],
)
def test_k_vertex_redundantly_rigid_in_d3(graph, k):
    assert graph.is_k_vertex_redundantly_rigid(k, dim=3, combinatorial=False)


@pytest.mark.parametrize(
    "graph",
    [
        graphs.CompleteBipartite(3, 3),
        graphs.ThreePrismPlusEdge(),
        graphs.K33plusEdge(),
        Graph([["a", "b"], ["b", "c"], ["c", "d"], ["d", "a"], ["a", "c"]]),
    ],
)
def test_not_vertex_redundantly_rigid_in_d2(graph):
    assert not graph.is_vertex_redundantly_rigid(dim=2)
    assert not graph.is_vertex_redundantly_rigid(dim=2, combinatorial=False)


@pytest.mark.parametrize(
    "graph, k",
    [
        [Graph.from_int(101739), 1],
        [Graph.from_int(255567), 2],
        [Graph.from_int(515576), 3],
        [Graph([["a", "b"], ["b", "c"], ["c", "a"], ["d", "a"], ["e", "d"]]), 1],
    ],
)
def test_not_k_vertex_redundantly_rigid_in_d1(graph, k):
    assert not graph.is_k_vertex_redundantly_rigid(k, dim=1)
    assert not graph.is_k_vertex_redundantly_rigid(k, dim=1, combinatorial=False)


@pytest.mark.parametrize(
    "graph, k",
    [
        [graphs.ThreePrism(), 1],
        [Graph.from_int(8191), 2],
        [Graph.from_int(1048059), 3],
        [Graph([["a", "b"], ["b", "c"], ["c", "d"], ["d", "a"], ["a", "c"]]), 1],
    ],
)
def test_not_k_vertex_redundantly_rigid_in_d2(graph, k):
    assert not graph.is_k_vertex_redundantly_rigid(k, dim=2)
    assert not graph.is_k_vertex_redundantly_rigid(k, dim=2, combinatorial=False)


@pytest.mark.parametrize(
    "graph, k",
    [
        [Graph.from_int(16351), 1],
        [
            Graph(
                [
                    ["a", "b"],
                    ["a", "c"],
                    ["a", "d"],
                    ["a", "e"],
                    ["b", "c"],
                    ["b", "d"],
                    ["b", "e"],
                    ["c", "d"],
                    ["c", "e"],
                ]
            ),
            2,
        ],
    ],
)
def test_not_k_vertex_redundantly_rigid_in_d3(graph, k):
    assert not graph.is_k_vertex_redundantly_rigid(k, dim=3, combinatorial=False)


@pytest.mark.parametrize(
    "graph, k",
    [
        [graphs.Cycle(4), 1],
        [Graph.from_int(222), 1],
        [graphs.CompleteBipartite(3, 3), 2],
        [
            Graph(
                [["a", "b"], ["b", "c"], ["c", "d"], ["d", "a"], ["a", "c"], ["b", "d"]]
            ),
            2,
        ],
        [Graph.from_int(16350), 3],
    ],
)
def test_min_k_vertex_redundantly_rigid_in_d1(graph, k):
    assert graph.is_min_k_vertex_redundantly_rigid(k, dim=1)
    assert graph.is_min_k_vertex_redundantly_rigid(k, dim=1, combinatorial=False)


@pytest.mark.parametrize(
    "graph, k",
    [
        [graphs.Complete(3), 1],
        [Graph.from_int(7679), 1],
        [
            Graph(
                [["a", "b"], ["b", "c"], ["c", "d"], ["d", "a"], ["a", "c"], ["b", "d"]]
            ),
            1,
        ],
        [Graph.from_int(16383), 2],
        pytest.param(Graph.from_int(1048575), 3, marks=pytest.mark.slow_main),
    ],
)
def test_min_k_vertex_redundantly_rigid_in_d2(graph, k):
    assert graph.is_min_k_vertex_redundantly_rigid(k, dim=2)
    assert graph.is_min_k_vertex_redundantly_rigid(k, dim=2, combinatorial=False)


@pytest.mark.parametrize(
    "graph, k",
    [
        [Graph.from_int(507903), 1],
        pytest.param(Graph.from_int(1048575), 2, marks=pytest.mark.slow_main),
    ],
)
def test_min_k_vertex_redundantly_rigid_in_d3(graph, k):
    assert graph.is_min_k_vertex_redundantly_rigid(k, dim=3, combinatorial=False)


@pytest.mark.parametrize(
    "graph, k",
    [
        [Graph.from_int(101739), 1],
        [Graph.from_int(223), 1],
        [graphs.CompleteMinusOne(5), 2],
        [Graph.from_int(16351), 3],
    ],
)
def test_not_min_k_vertex_redundantly_rigid_in_d1(graph, k):
    assert not graph.is_min_k_vertex_redundantly_rigid(k, dim=1)
    assert not graph.is_min_k_vertex_redundantly_rigid(k, dim=1, combinatorial=False)


@pytest.mark.parametrize(
    "graph, k",
    [
        [graphs.ThreePrism(), 1],
        [Graph.from_int(8191), 1],
        [Graph.from_int(32767), 2],
        [Graph.from_int(2097151), 3],
    ],
)
def test_not_min_k_vertex_redundantly_rigid_in_d2(graph, k):
    assert not graph.is_min_k_vertex_redundantly_rigid(k, dim=2)
    assert not graph.is_min_k_vertex_redundantly_rigid(k, dim=2, combinatorial=False)


@pytest.mark.parametrize(
    "graph, k",
    [
        [Graph.from_int(16351), 1],
        [Graph.from_int(32767), 1],
        [Graph.from_int(2097151), 2],
        [
            Graph(
                [
                    ["a", "b"],
                    ["a", "c"],
                    ["a", "d"],
                    ["a", "e"],
                    ["b", "c"],
                    ["b", "d"],
                    ["b", "e"],
                    ["c", "d"],
                    ["c", "e"],
                ]
            ),
            2,
        ],
    ],
)
def test_not_min_k_vertex_redundantly_rigid_in_d3(graph, k):
    assert not graph.is_min_k_vertex_redundantly_rigid(k, dim=3, combinatorial=False)


@pytest.mark.parametrize(
    "graph",
    [
        graphs.Complete(4),
        graphs.CompleteBipartite(3, 4),
        graphs.CompleteBipartite(4, 4),
        graphs.K33plusEdge(),
        graphs.ThreePrismPlusEdge(),
        Graph([["a", "b"], ["b", "c"], ["c", "d"], ["d", "a"], ["a", "c"], ["b", "d"]]),
        graphs.Complete(7),
    ],
)
def test_redundantly_rigid_in_d2(graph):
    assert graph.is_redundantly_rigid(dim=2)
    assert graph.is_redundantly_rigid(dim=2, combinatorial=False)


@pytest.mark.parametrize(
    "graph, k",
    [
        [graphs.Diamond(), 1],
        [graphs.Complete(4), 1],
        [
            Graph(
                [["a", "b"], ["b", "c"], ["c", "d"], ["d", "a"], ["a", "c"], ["b", "d"]]
            ),
            2,
        ],
        [Graph.from_int(222), 1],
        [Graph.from_int(507), 2],
        [graphs.CompleteMinusOne(5), 2],
        [graphs.Complete(5), 3],
    ],
)
def test_k_redundantly_rigid_in_d1(graph, k):
    assert graph.is_k_redundantly_rigid(k, dim=1)
    assert graph.is_k_redundantly_rigid(k, dim=1, combinatorial=False)


@pytest.mark.parametrize(
    "graph, k",
    [
        [graphs.Complete(4), 1],
        [
            Graph(
                [["a", "b"], ["b", "c"], ["c", "d"], ["d", "a"], ["a", "c"], ["b", "d"]]
            ),
            1,
        ],
        [graphs.Complete(5), 2],
        pytest.param(graphs.Octahedral(), 2, marks=pytest.mark.slow_main),
        pytest.param(graphs.Complete(6), 2, marks=pytest.mark.slow_main),
        pytest.param(graphs.Complete(6), 3, marks=pytest.mark.slow_main),
        # [Graph.from_int(1048059), 3],
        # [Graph.from_int(2097151), 3],
    ],
)
def test_k_redundantly_rigid_in_d2(graph, k):
    assert graph.is_k_redundantly_rigid(k, dim=2)
    assert graph.is_k_redundantly_rigid(k, dim=2, combinatorial=False)


@pytest.mark.parametrize(
    "graph, k",
    [
        [graphs.Complete(5), 1],
        [Graph.from_int(16351), 1],
        [
            Graph(
                [
                    ["a", "b"],
                    ["a", "c"],
                    ["a", "d"],
                    ["a", "e"],
                    ["b", "c"],
                    ["b", "d"],
                    ["b", "e"],
                    ["c", "d"],
                    ["c", "e"],
                    ["d", "e"],
                ]
            ),
            1,
        ],
    ],
)
def test_k_redundantly_rigid_in_d3(graph, k):
    assert graph.is_k_redundantly_rigid(k, dim=3, combinatorial=False)


@pytest.mark.parametrize(
    "graph",
    [
        graphs.Complete(2),
        graphs.Complete(3),
        graphs.CompleteBipartite(1, 3),
        graphs.CompleteBipartite(2, 3),
        graphs.CompleteBipartite(3, 3),
        graphs.Cycle(4),
        graphs.Cycle(5),
        graphs.Diamond(),
        graphs.Path(3),
        graphs.Path(4),
        graphs.ThreePrism(),
        Graph([["a", "b"], ["b", "c"], ["c", "d"], ["d", "a"], ["a", "c"]]),
    ],
)
def test_not_redundantly_rigid_in_d2(graph):
    assert not graph.is_redundantly_rigid(dim=2)
    assert not graph.is_redundantly_rigid(dim=2, combinatorial=False)


@pytest.mark.parametrize(
    "graph, k",
    [
        [Graph.from_int(15), 1],
        [graphs.Diamond(), 2],
        [Graph([["a", "b"], ["b", "c"], ["c", "d"], ["d", "a"], ["a", "c"]]), 3],
    ],
)
def test_not_k_redundantly_rigid_in_d1(graph, k):
    assert not graph.is_k_redundantly_rigid(k, dim=1)
    assert not graph.is_k_redundantly_rigid(k, dim=1, combinatorial=False)


@pytest.mark.parametrize(
    "graph, k",
    [
        [Graph.from_int(255), 1],
        [Graph.from_int(507), 2],
        [Graph.from_int(14917374), 2],
        [
            Graph(
                [["a", "b"], ["b", "c"], ["c", "d"], ["d", "a"], ["a", "c"], ["b", "d"]]
            ),
            2,
        ],
    ],
)
def test_not_k_redundantly_rigid_in_d2(graph, k):
    assert not graph.is_k_redundantly_rigid(k, dim=2)
    assert not graph.is_k_redundantly_rigid(k, dim=2, combinatorial=False)


@pytest.mark.parametrize(
    "graph, k",
    [
        [Graph.from_int(7679), 1],
        [Graph.from_int(16351), 2],
        [Graph.from_int(1048575), 3],
        [
            Graph(
                [["a", "b"], ["b", "c"], ["c", "d"], ["d", "a"], ["a", "c"], ["b", "d"]]
            ),
            1,
        ],
    ],
)
def test_not_k_redundantly_rigid_in_d3(graph, k):
    assert not graph.is_k_redundantly_rigid(k, dim=3, combinatorial=False)


@pytest.mark.parametrize(
    "graph, k",
    [
        [graphs.Cycle(4), 1],
        [
            Graph(
                [["a", "b"], ["b", "c"], ["c", "d"], ["d", "a"], ["a", "c"], ["b", "d"]]
            ),
            2,
        ],
        [Graph.from_int(222), 1],
        [Graph.from_int(507), 2],
        [graphs.Complete(5), 3],
    ],
)
def test_min_k_redundantly_rigid_in_d1(graph, k):
    assert graph.is_min_k_redundantly_rigid(k, dim=1)
    assert graph.is_min_k_redundantly_rigid(k, dim=1, combinatorial=False)


@pytest.mark.parametrize(
    "graph, k",
    [
        [Graph.from_int(7915), 1],
        [
            Graph(
                [["a", "b"], ["b", "c"], ["c", "d"], ["d", "a"], ["a", "c"], ["b", "d"]]
            ),
            1,
        ],
        [Graph.from_int(16350), 2],
        pytest.param(Graph.from_int(507851), 2, marks=pytest.mark.slow_main),
        # [Graph.from_int(1048059), 3],
    ],
)
def test_min_k_redundantly_rigid_in_d2(graph, k):
    assert graph.is_min_k_redundantly_rigid(k, dim=2)
    assert graph.is_min_k_redundantly_rigid(k, dim=2, combinatorial=False)


@pytest.mark.parametrize(
    "graph, k",
    [
        [graphs.Complete(5), 1],
        [Graph.from_int(16351), 1],
        pytest.param(Graph.from_int(32767), 2, marks=pytest.mark.slow_main),
    ],
)
def test_min_k_redundantly_rigid_in_d3(graph, k):
    assert graph.is_min_k_redundantly_rigid(k, dim=3, combinatorial=False)


@pytest.mark.parametrize(
    "graph, k",
    [
        [Graph.from_int(15), 1],
        [Graph.from_int(223), 1],
        [graphs.Diamond(), 2],
        [Graph.from_int(7679), 2],
        [Graph([["a", "b"], ["b", "c"], ["c", "d"], ["d", "a"], ["a", "c"]]), 3],
        [Graph.from_int(16351), 3],
    ],
)
def test_not_min_k_redundantly_rigid_in_d1(graph, k):
    assert not graph.is_min_k_redundantly_rigid(k, dim=1)
    assert not graph.is_min_k_redundantly_rigid(k, dim=1, combinatorial=False)


@pytest.mark.parametrize(
    "graph, k",
    [
        [graphs.ThreePrism(), 1],
        [Graph.from_int(8191), 1],
        pytest.param(Graph.from_int(16351), 2, marks=pytest.mark.slow_main),
        # [Graph.from_int(1048063), 3],
    ],
)
def test_not_min_k_redundantly_rigid_in_d2(graph, k):
    assert not graph.is_min_k_redundantly_rigid(k, dim=2)
    assert not graph.is_min_k_redundantly_rigid(k, dim=2, combinatorial=False)


@pytest.mark.parametrize(
    "graph, k",
    [
        [Graph.from_int(7679), 1],
        [Graph.from_int(16383), 1],
        [Graph.from_int(16351), 2],
        pytest.param(Graph.from_int(1048063), 2, marks=pytest.mark.slow_main),
        # [Graph.from_int(1048575), 3],
        # [Graph.from_int(134201311), 3],
    ],
)
def test_not_min_k_redundantly_rigid_in_d3(graph, k):
    assert not graph.is_min_k_redundantly_rigid(k, dim=3, combinatorial=False)


def test_rigid_components():
    G = graphs.Path(6)
    rigid_components = G.rigid_components(dim=1)
    assert rigid_components[0] == [0, 1, 2, 3, 4, 5]
    G.remove_edge(2, 3)
    rigid_components = G.rigid_components(dim=1)
    assert [set(H) for H in rigid_components] == [
        set([0, 1, 2]),
        set([3, 4, 5]),
    ] or [set(H) for H in rigid_components] == [
        set([3, 4, 5]),
        set([0, 1, 2]),
    ]

    G = graphs.Path(5)
    rigid_components = G.rigid_components()
    assert sorted([sorted(H) for H in rigid_components]) == [
        [0, 1],
        [1, 2],
        [2, 3],
        [3, 4],
    ]

    G = Graph(
        [
            (0, 1),
            (1, 2),
            (2, 3),
            (3, 4),
            (4, 5),
            (5, 0),
            (0, 3),
            (1, 4),
            (2, 5),
            (0, "a"),
            (0, "b"),
            ("a", "b"),
        ]
    )
    rigid_components = G.rigid_components()
    assert [set(H) for H in rigid_components] == [
        set([0, "a", "b"]),
        set([0, 1, 2, 3, 4, 5]),
    ] or [set(H) for H in rigid_components] == [
        set([0, 1, 2, 3, 4, 5]),
        set([0, "a", "b"]),
    ]

    G = Graph([(0, 1), (1, 2), (2, 0), (3, 4), (4, 5), (5, 3)])
    rigid_components = G.rigid_components()
    assert [set(H) for H in rigid_components] == [
        set([0, 1, 2]),
        set([3, 4, 5]),
    ] or [set(H) for H in rigid_components] == [
        set([3, 4, 5]),
        set([0, 1, 2]),
    ]

    G = graphs.Complete(3)
    G.add_vertex(3)
    rigid_components = G.rigid_components()
    assert [set(H) for H in rigid_components] == [set([0, 1, 2]), set([3])] or [
        set(H) for H in rigid_components
    ] == [set([3]), set([0, 1, 2])]

    G = graphs.ThreePrism()
    rigid_components = G.rigid_components()
    assert len(rigid_components) == 1 and (rigid_components == [[0, 1, 2, 3, 4, 5]])

    G = graphs.ThreeConnectedR3Circuit()
    G.remove_node(0)
    rigid_components = G.rigid_components()
    assert sorted([sorted(H) for H in rigid_components]) == [
        [1, 2, 3, 4],
        [1, 10, 11, 12],
        [4, 5, 6, 7],
        [7, 8, 9, 10],
    ]

    G = graphs.DoubleBanana()
    rigid_components = G.rigid_components(dim=3)
    assert [set(H) for H in rigid_components] == [
        set([0, 1, 2, 3, 4]),
        set([0, 1, 5, 6, 7]),
    ] or [set(H) for H in rigid_components] == [
        set([0, 1, 5, 6, 7]),
        set([0, 1, 2, 3, 4]),
    ]


def test_str():
    G = Graph([[2, 1], [2, 3]])
    assert str(G) == "Graph with vertices [1, 2, 3] and edges [[1, 2], [2, 3]]"
    G = Graph([(chr(i + 67), i + 1) for i in range(3)] + [(i, i + 1) for i in range(3)])
    assert str(G) == (
        "Graph with vertices ['C', 1, 'D', 2, 'E', 3, 0] "
        "and edges [('C', 1), (1, 0), (1, 2), ('D', 2), (2, 3), ('E', 3)]"
    )
    G = Graph.from_vertices(["C", 1, "D", 2, "E", 3, 0])
    assert str(G) == "Graph with vertices ['C', 1, 'D', 2, 'E', 3, 0] and edges []"


def test_vertex_edge_lists():
    G = Graph([[2, 1], [2, 3]])
    assert G.vertex_list() == [1, 2, 3]
    assert G.edge_list() == [[1, 2], [2, 3]]
    G = Graph([(chr(i + 67), i + 1) for i in range(3)] + [(i, i + 1) for i in range(3)])
    assert set(G.vertex_list()) == set(["C", 1, "D", 2, "E", 3, 0])
    assert set(G.edge_list()) == set(
        [("C", 1), (1, 0), (1, 2), ("D", 2), (2, 3), ("E", 3)]
    )
    G = Graph.from_vertices(["C", 1, "D", 2, "E", 3, 0])
    assert set(G.vertex_list()) == set(["C", 2, "E", 1, "D", 3, 0])
    assert G.edge_list() == []


def test_adjacency_matrix():
    G = Graph()
    assert G.adjacency_matrix() == Matrix([])
    G = Graph([[2, 1], [2, 3]])
    assert G.adjacency_matrix() == Matrix([[0, 1, 0], [1, 0, 1], [0, 1, 0]])
    assert G.adjacency_matrix(vertex_order=[2, 3, 1]) == Matrix(
        [[0, 1, 1], [1, 0, 0], [1, 0, 0]]
    )
    assert graphs.Complete(4).adjacency_matrix() == Matrix.ones(4) - Matrix.diag(
        [1, 1, 1, 1]
    )
    G = Graph.from_vertices(["C", 1, "D"])
    assert G.adjacency_matrix() == Matrix.zeros(3)
    G = Graph.from_vertices_and_edges(["C", 1, "D"], [[1, "D"], ["C", "D"]])
    assert G.adjacency_matrix(vertex_order=["C", 1, "D"]) == Matrix(
        [[0, 0, 1], [0, 0, 1], [1, 1, 0]]
    )
    M = Matrix([[0, 1, 0], [1, 0, 1], [0, 1, 0]])
    assert G.from_adjacency_matrix(M).adjacency_matrix() == M


@pytest.mark.parametrize(
    "graph, gint",
    [
        [graphs.Complete(2), 1],
        [graphs.Complete(3), 7],
        [graphs.Complete(4), 63],
        [graphs.CompleteBipartite(3, 4), 507840],
        [graphs.CompleteBipartite(4, 4), 31965120],
        [graphs.ThreePrism(), 29327],
    ],
)
def test_integer_representation(graph, gint):
    assert graph.to_int() == gint
    assert Graph.from_int(gint).is_isomorphic(graph)
    assert Graph.from_int(gint).to_int() == gint
    assert Graph.from_int(graph.to_int()).is_isomorphic(graph)


def test_integer_representation_fail():
    with pytest.raises(ValueError):
        Graph([]).to_int()
    with pytest.raises(ValueError):
        M = Matrix([[0, 1, 0], [1, 0, 0], [0, 0, 0]])
        G = Graph.from_adjacency_matrix(M)
        G.to_int()
    with pytest.raises(ValueError):
        Graph.from_int(0)
    with pytest.raises(TypeError):
        Graph.from_int(1 / 2)
    with pytest.raises(TypeError):
        Graph.from_int(1.2)
    with pytest.raises(ValueError):
        Graph.from_int(-1)


@pytest.mark.parametrize(
    "method, params",
    [
        ["is_rigid", []],
        ["is_min_rigid", []],
        ["is_redundantly_rigid", []],
        ["is_vertex_redundantly_rigid", []],
        ["is_k_vertex_redundantly_rigid", [2]],
        ["is_k_redundantly_rigid", [2]],
        ["is_globally_rigid", []],
        ["is_Rd_dependent", []],
        ["is_Rd_independent", []],
        ["is_Rd_circuit", []],
        ["is_Rd_closed", []],
        ["rigid_components", []],
    ],
)
def test_loops(method, params):
    with pytest.raises(LoopError):
        G = Graph([[1, 2], [1, 1], [2, 3], [1, 3]])
        func = getattr(G, method)
        func(*params)


def test_k_extension():
    assert str(graphs.Complete(2).zero_extension([0, 1])) == str(graphs.Complete(3))
    assert str(graphs.Complete(2).zero_extension([1], dim=1)) == str(graphs.Path(3))
    assert str(graphs.Complete(4).one_extension([0, 1, 2], (0, 1))) == str(
        Graph([(0, 2), (0, 3), (0, 4), (1, 2), (1, 3), (1, 4), (2, 3), (2, 4)])
    )
    assert str(
        graphs.CompleteBipartite(3, 2).one_extension([0, 1, 2, 3, 4], (0, 3), dim=4)
    ) == str(
        Graph(
            [
                (0, 4),
                (0, 5),
                (1, 3),
                (1, 4),
                (1, 5),
                (2, 3),
                (2, 4),
                (2, 5),
                (3, 5),
                (4, 5),
            ]
        )
    )
    assert str(
        graphs.CompleteBipartite(3, 2).k_extension(
            2, [0, 1, 3], [(0, 3), (1, 3)], dim=1
        )
    ) == str(Graph([(0, 4), (0, 5), (1, 4), (1, 5), (2, 3), (2, 4), (3, 5)]))
    assert str(
        graphs.CompleteBipartite(3, 2).k_extension(2, [0, 1, 3, 4], [(0, 3), (1, 3)])
    ) == str(Graph([(0, 4), (0, 5), (1, 4), (1, 5), (2, 3), (2, 4), (3, 5), (4, 5)]))
    assert str(
        graphs.Cycle(6).k_extension(
            4, [0, 1, 2, 3, 4], [(0, 1), (1, 2), (2, 3), (3, 4)], dim=1
        )
    ) == str(Graph([(0, 5), (0, 6), (1, 6), (2, 6), (3, 6), (4, 5), (4, 6)]))


def test_all_k_extensions():
    for extension in graphs.Complete(4).all_k_extensions(1, 1):
        assert str(extension) in {
            str(Graph([[0, 2], [0, 3], [0, 4], [1, 2], [1, 3], [1, 4], [2, 3]])),
            str(Graph([[0, 1], [0, 3], [0, 4], [1, 2], [1, 3], [2, 3], [2, 4]])),
            str(Graph([[0, 1], [0, 2], [0, 4], [1, 2], [1, 3], [2, 3], [3, 4]])),
            str(Graph([[0, 1], [0, 2], [0, 3], [1, 3], [1, 4], [2, 3], [2, 4]])),
            str(Graph([[0, 1], [0, 2], [0, 3], [1, 2], [1, 4], [2, 3], [3, 4]])),
            str(Graph([[0, 1], [0, 2], [0, 3], [1, 2], [1, 3], [2, 4], [3, 4]])),
        }
    for extension in graphs.Complete(4).all_k_extensions(
        2, 2, only_non_isomorphic=True
    ):
        assert str(extension) in {
            str(
                Graph([[0, 3], [0, 4], [1, 2], [1, 3], [1, 4], [2, 3], [2, 4], [3, 4]])
            ),
            str(
                Graph([[0, 2], [0, 3], [0, 4], [1, 2], [1, 3], [1, 4], [2, 4], [3, 4]])
            ),
        }
    all_diamond_0_2 = list(
        graphs.Diamond().all_k_extensions(0, 2, only_non_isomorphic=True)
    )
    assert (
        len(all_diamond_0_2) == 3
        and str(all_diamond_0_2[0])
        == str(Graph([[0, 1], [0, 2], [0, 3], [0, 4], [1, 2], [1, 4], [2, 3]]))
        and str(all_diamond_0_2[1])
        == str(Graph([[0, 1], [0, 2], [0, 3], [0, 4], [1, 2], [2, 3], [2, 4]]))
        and str(all_diamond_0_2[2])
        == str(Graph([[0, 1], [0, 2], [0, 3], [1, 2], [1, 4], [2, 3], [3, 4]]))
    )
    all_diamond_1_2 = graphs.Diamond().all_k_extensions(1, 2, only_non_isomorphic=True)
    assert str(next(all_diamond_1_2)) == str(
        Graph([[0, 2], [0, 3], [0, 4], [1, 2], [1, 4], [2, 3], [2, 4]])
    ) and str(next(all_diamond_1_2)) == str(
        Graph([[0, 2], [0, 3], [0, 4], [1, 2], [1, 4], [2, 3], [3, 4]])
    )


def test_k_extension_fail():
    with pytest.raises(TypeError):
        graphs.Complete(6).k_extension(2, [0, 1, 2], [[0, 1], [0, 2]], dim=-1)
    with pytest.raises(ValueError):
        graphs.Complete(6).k_extension(2, [0, 1, 6], [[0, 1], [0, 6]], dim=1)
    with pytest.raises(ValueError):
        graphs.Complete(6).k_extension(2, [0, 1, 2], [[0, 1]], dim=1)
    with pytest.raises(ValueError):
        graphs.CompleteBipartite(2, 3).k_extension(
            2, [0, 1, 2], [[0, 1], [0, 2]], dim=1
        )
    with pytest.raises(ValueError):
        list(Graph.from_vertices([0, 1, 2]).all_k_extensions(1, 1))


@pytest.mark.parametrize(
    "graph",
    [
        graphs.Complete(2),
        graphs.Complete(3),
        graphs.CompleteBipartite(3, 3),
        graphs.Diamond(),
        graphs.ThreePrism(),
        graphs.CubeWithDiagonal(),
        Graph.from_int(6462968),
        Graph.from_int(69380589),
        Graph.from_int(19617907),
        Graph.from_int(170993054),
        Graph.from_int(173090142),
    ],
)
def test_extension_sequence(graph):
    assert graph.extension_sequence()


@pytest.mark.parametrize(
    "graph",
    [
        graphs.Path(3),
        graphs.CompleteBipartite(1, 2),
        graphs.Complete(4),
        graphs.Cycle(6),
        graphs.K33plusEdge(),
        graphs.ThreePrismPlusEdge(),
        Graph.from_int(2269176),
        Graph.from_int(19650659),
        Graph.from_vertices([0]),
        Graph.from_vertices([]),
    ],
)
def test_extension_sequence_false(graph):
    assert not graph.extension_sequence()


def test_extension_sequence_solution():
    result = graphs.Complete(2).extension_sequence(return_solution=True)
    solution = [
        Graph([[0, 1]]),
    ]
    for i in range(len(result)):
        assert str(result[i]) == str(solution[i])

    result = graphs.Complete(3).extension_sequence(return_solution=True)
    solution = [
        Graph([[1, 2]]),
        Graph([[0, 1], [0, 2], [1, 2]]),
    ]
    for i in range(len(result)):
        assert str(result[i]) == str(solution[i])

    result = graphs.CompleteBipartite(3, 3).extension_sequence(return_solution=True)
    solution = [
        Graph([[3, 4]]),
        Graph([[2, 3], [2, 4], [3, 4]]),
        Graph([[1, 3], [1, 4], [2, 3], [2, 4], [3, 4]]),
        Graph([[1, 3], [1, 4], [1, 5], [2, 3], [2, 4], [2, 5], [3, 4]]),
        Graph(
            [[0, 3], [0, 4], [0, 5], [1, 3], [1, 4], [1, 5], [2, 3], [2, 4], [2, 5]],
        ),
    ]
    for i in range(len(result)):
        assert str(result[i]) == str(solution[i])
    solution_ext = [
        [0, [3, 4], [], 2],  # k, vertices, edges, new_vertex
        [0, [3, 4], [], 1],
        [0, [1, 2], [], 5],
        [1, [3, 4, 5], [(3, 4)], 0],
    ]
    G = Graph([[3, 4]])
    for i in range(len(result)):
        assert str(result[i]) == str(G)
        if i < len(solution_ext):
            G.k_extension(*solution_ext[i], dim=2, inplace=True)

    result = graphs.Diamond().extension_sequence(return_solution=True)
    solution = [
        Graph([[2, 3]]),
        Graph([[0, 2], [0, 3], [2, 3]]),
        Graph([[0, 1], [0, 2], [0, 3], [1, 2], [2, 3]]),
    ]
    for i in range(len(result)):
        assert str(result[i]) == str(solution[i])

    result = graphs.ThreePrism().extension_sequence(return_solution=True)
    solution = [
        Graph([[4, 5]]),
        Graph([[3, 4], [3, 5], [4, 5]]),
        Graph([[1, 3], [1, 4], [3, 4], [3, 5], [4, 5]]),
        Graph([[1, 2], [1, 3], [1, 4], [2, 5], [3, 4], [3, 5], [4, 5]]),
        Graph(
            [[0, 1], [0, 2], [0, 3], [1, 2], [1, 4], [2, 5], [3, 4], [3, 5], [4, 5]],
        ),
    ]
    for i in range(len(result)):
        assert str(result[i]) == str(solution[i])
    solution_ext = [
        [0, [4, 5], [], 3],  # k, vertices, edges, new_vertex
        [0, [3, 4], [], 1],
        [0, [1, 5], [], 2],
        [1, [1, 2, 3], [(1, 3)], 0],
    ]
    G = Graph([[4, 5]])
    for i in range(len(result)):
        assert str(result[i]) == str(G)
        if i < len(solution_ext):
            G.k_extension(*solution_ext[i], dim=2, inplace=True)


def test_CompleteOnVertices():
    assert str(Graph.CompleteOnVertices([0, 1, 2, 3, 4, 5])) == str(graphs.Complete(6))
    assert Graph.CompleteOnVertices(
        ["a", "b", "c", "d", "e", "f", "g", "h"]
    ).is_isomorphic(graphs.Complete(8))
    assert Graph.CompleteOnVertices(["vertex", 1, "vertex_1", 3, 4]).is_isomorphic(
        graphs.Complete(5)
    )
    assert Graph.CompleteOnVertices(["vertex", 1]).is_isomorphic(graphs.Complete(2))
    assert Graph.CompleteOnVertices(["vertex"]).is_isomorphic(graphs.Complete(1))
    assert Graph.CompleteOnVertices(
        [0, 1, 2, 3, 4, 5, 6, 7, 8, 9, 10, 11, 12, 13, 14, 15, 16, 17, 18, 19]
    ).is_isomorphic(graphs.Complete(20))


def test_check_edge_list():
    G = Graph.from_vertices_and_edges([1, 2, 3], [(1, 2), (2, 3)])
    G._check_edge((1, 2))
    G._check_edge([3, 2])
    G._check_edge_list([(1, 2), (2, 3)])
    G._check_edge_list([(1, 2)], [1, 2])
    G._check_edge_list([(2, 3)], [2, 3])
    with pytest.raises(ValueError):
        G._check_edge((1, 3))
    with pytest.raises(ValueError):
        G._check_edge((1, 4))
    with pytest.raises(ValueError):
        G._check_edge_list([(1, 2), (1, 3), (2, 3)])
    with pytest.raises(ValueError):
        G._check_edge_list([(1, 2), (2, 3)], [1, 2])
    with pytest.raises(TypeError):
        G._check_edge_list([(2,)])
    with pytest.raises(TypeError):
        G._check_edge_list([2, 3])
    with pytest.raises(TypeError):
        G._check_edge_list(["23"])


def test_check_edge_format_list():
    G = Graph.from_vertices_and_edges([1, 2, 3], [(1, 2), (2, 3)])
    G._check_edge_format((1, 3))
    G._check_edge_format([3, 1])
    G._check_edge_format_list([(1, 2), (1, 3)])
    G._check_edge_format_list([(1, 2), (1, 3), (2, 3)])
    with pytest.raises(ValueError):
        G._check_edge_format((1, 4))
    with pytest.raises(TypeError):
        G._check_edge_format_list([(2,)])
    with pytest.raises(TypeError):
        G._check_edge_format_list([2, 3])
    with pytest.raises(TypeError):
        G._check_edge_format_list(["23"])
    with pytest.raises(LoopError):
        G._check_edge_format([3, 3])
    with pytest.raises(LoopError):
        G._check_edge_format_list([(1, 1), (1, 3), (2, 3)])


def test_from_vertices_and_edges():
    G = Graph.from_vertices_and_edges([], [])
    assert G.vertex_list() == [] and G.edge_list() == []
    G = Graph.from_vertices_and_edges([0], [])
    assert G.vertex_list() == [0] and G.edge_list() == []
    G = Graph.from_vertices_and_edges([0, 1, 2, 3, 4, 5], [[0, 1]])
    assert G.vertex_list() == [0, 1, 2, 3, 4, 5] and G.edge_list() == [[0, 1]]
    G = Graph.from_vertices_and_edges([0, 1, 2], [[0, 1], [0, 2], [1, 2]])
    assert G.vertex_list() == [0, 1, 2] and G.edge_list() == [[0, 1], [0, 2], [1, 2]]
    G = Graph.from_vertices_and_edges(["a", "b", "c", "d"], [["a", "c"], ["a", "d"]])
    assert G.vertex_list() == ["a", "b", "c", "d"] and G.edge_list() == [
        ["a", "c"],
        ["a", "d"],
    ]


def test_is_3_6_sparse():
    """The Double Banana is (3,6)-tight."""
    G = graphs.DoubleBanana()
    assert G.is_sparse(3, 6)
    G.add_edge(0, 1)
    assert not G.is_sparse(3, 6)


def test_is_k_l_tight():
    G = graphs.Complete(4)
    assert G.is_tight(2, 2)
    G = graphs.CompleteBipartite(4, 4)
    assert not G.is_tight(3, 6)


@pytest.mark.parametrize(
    "graph, n",
    [
        [graphs.Complete(2), 1],
        [graphs.Complete(3), 2],
        [graphs.CompleteBipartite(3, 3), 16],
        [graphs.Diamond(), 4],
        [graphs.ThreePrism(), 24],
    ],
)
@pytest.mark.realization_counting
def test_number_of_realizations_cf(graph, n):
    assert graph.number_of_realizations(count_reflection=True) == n


@pytest.mark.parametrize(
    "graph, n",
    [
        [graphs.Complete(2), 1],
        [graphs.Complete(3), 1],
        [graphs.CompleteBipartite(3, 3), 8],
        [graphs.Diamond(), 2],
        [graphs.ThreePrism(), 12],
    ],
)
@pytest.mark.realization_counting
def test_number_of_realizations(graph, n):
    assert graph.number_of_realizations() == n


@pytest.mark.parametrize(
    "graph, n",
    [
        [graphs.Complete(2), 1],
        [graphs.Complete(3), 1],
        [graphs.CompleteBipartite(3, 3), 8],
        [graphs.Diamond(), 2],
        [graphs.ThreePrism(), 16],
    ],
)
@pytest.mark.realization_counting
def test_number_of_realizations_sphere(graph, n):
    assert graph.number_of_realizations(spherical_realizations=True) == n


@pytest.mark.parametrize(
    "graph, n",
    [
        [graphs.Complete(2), 1],
        [graphs.Complete(3), 2],
        [graphs.CompleteBipartite(3, 3), 16],
        [graphs.Diamond(), 4],
        [graphs.ThreePrism(), 32],
    ],
)
@pytest.mark.realization_counting
def test_number_of_realizations_sphere_cf(graph, n):
    assert (
        graph.number_of_realizations(spherical_realizations=True, count_reflection=True)
        == n
    )


@pytest.mark.parametrize(
    "graph",
    [
        graphs.Complete(4),
        graphs.K33plusEdge(),
        graphs.ThreePrismPlusEdge(),
        graphs.CompleteBipartite(1, 3),
        graphs.CompleteBipartite(2, 3),
        graphs.Path(3),
    ],
)
@pytest.mark.realization_counting
def test_number_of_realizations_error(graph):
    with pytest.raises(ValueError):
        graph.number_of_realizations()


@pytest.mark.parametrize(
    "graph",
    [graphs.Cycle(n) for n in range(3, 7)],
)
def test_Rd_circuit_d1(graph):
    assert graph.is_Rd_circuit(dim=1)


@pytest.mark.parametrize(
    "graph",
    [
        graphs.Complete(2),
        graphs.Diamond(),
        graphs.K33plusEdge(),
        graphs.ThreePrism(),
        graphs.ThreePrismPlusEdge(),
        graphs.CompleteBipartite(1, 3),
        graphs.CompleteBipartite(2, 3),
        graphs.Path(3),
    ],
)
def test_not_Rd_circuit_d1(graph):
    assert not graph.is_Rd_circuit(dim=1)


@pytest.mark.parametrize(
    "graph",
    [
        graphs.Complete(4),
        graphs.ThreePrismPlusEdge(),
        graphs.K33plusEdge(),
    ],
)
def test_Rd_circuit_d2(graph):
    assert graph.is_Rd_circuit(dim=2)


@pytest.mark.parametrize(
    "graph",
    [
        graphs.Complete(2),
        graphs.Complete(5),
        graphs.Diamond(),
        graphs.ThreePrism(),
        graphs.CompleteBipartite(1, 3),
        graphs.CompleteBipartite(2, 3),
        graphs.Path(3),
        graphs.Cycle(4),
    ],
)
def test_not_Rd_circuit_d2(graph):
    assert not graph.is_Rd_circuit(dim=2)


@pytest.mark.parametrize(
<<<<<<< HEAD
    "graph, dim",
    [
        [Graph([(0, 1), (2, 3)]), 1],
        [Graph([(0, 1), (1, 2), (0, 2), (3, 4)]), 1],
        [graphs.Complete(4), 2],
        [Graph([[0, 1], [0, 2], [0, 3], [1, 2], [1, 3], [2, 3]]), 2],
        [graphs.Cycle(4), 2],
        [Graph([(0, 1), (1, 2), (2, 3), (3, 4), (4, 5), (1, 4), (2, 5)]), 2],
    ],
)
def test_is_Rd_closed(graph, dim):
    assert graph.is_Rd_closed(dim=dim)


@pytest.mark.parametrize(
    "graph, dim",
    [
        [graphs.Path(4), 1],
        [graphs.ThreePrism(), 2],
        [graphs.ThreePrismPlusEdge(), 2],
        [graphs.Octahedral(), 3],
        [graphs.DoubleBanana(), 3],
    ],
)
def test_is_not_Rd_closed(graph, dim):
    assert not graph.is_Rd_closed(dim=dim)
=======
    "graph",
    [graphs.Complete(5), graphs.ThreeConnectedR3Circuit(), graphs.DoubleBanana()],
)
def test_Rd_circuit_d3(graph):
    assert graph.is_Rd_circuit(dim=3)


@pytest.mark.parametrize(
    "graph",
    [
        graphs.Path(5),
        graphs.Complete(4),
        graphs.Cycle(6),
        graphs.ThreePrism(),
        graphs.K33plusEdge(),
    ],
)
def test_not_Rd_circuit_d3(graph):
    assert not graph.is_Rd_circuit(dim=3)


@pytest.mark.parametrize(
    "graph",
    [
        graphs.Diamond(),
        graphs.K33plusEdge(),
        graphs.ThreePrism(),
        graphs.ThreePrismPlusEdge(),
        graphs.CompleteBipartite(2, 3),
    ] +
    [graphs.Cycle(n) for n in range(3, 7)],
)
def test_Rd_dependent_d1(graph):
    assert graph.is_Rd_dependent(dim=1)


@pytest.mark.parametrize(
    "graph",
    [
        graphs.Complete(2),
        graphs.CompleteBipartite(1, 3),
        graphs.Path(3),
    ],
)
def test_Rd_independent_d1(graph):
    assert graph.is_Rd_independent(dim=1)


@pytest.mark.parametrize(
    "graph",
    [
        graphs.Complete(4),
        graphs.ThreePrismPlusEdge(),
        graphs.K33plusEdge(),
        graphs.Complete(5),
        graphs.CompleteBipartite(3, 4),
    ],
)
def test_Rd_dependent_d2(graph):
    assert graph.is_Rd_dependent(dim=2)


@pytest.mark.parametrize(
    "graph",
    [
        graphs.Complete(2),
        graphs.Diamond(),
        graphs.ThreePrism(),
        graphs.CompleteBipartite(1, 3),
        graphs.CompleteBipartite(2, 3),
        graphs.CompleteBipartite(3, 3),
        graphs.Path(3),
        graphs.Cycle(4),
    ],
)
def test_Rd_independent_d2(graph):
    assert graph.is_Rd_independent(dim=2)


@pytest.mark.parametrize(
    "graph",
    [graphs.Complete(5), graphs.ThreeConnectedR3Circuit(), graphs.DoubleBanana()],
)
def test_Rd_dependent_d3(graph):
    assert graph.is_Rd_dependent(dim=3)


@pytest.mark.parametrize(
    "graph",
    [
        graphs.Path(5),
        graphs.Complete(4),
        graphs.Cycle(6),
        graphs.ThreePrism(),
        graphs.K33plusEdge(),
    ],
)
def test_Rd_independent_d3(graph):
    assert graph.is_Rd_independent(dim=3)
>>>>>>> cd76e8d2


@pytest.mark.parametrize(
    "graph, k",
    [
        [graphs.Cycle(4), 1],
        [graphs.Diamond(), 2],
        [graphs.Complete(4), math.inf],
        [Graph([(0, 1), (2, 3)]), 0],
        [graphs.Complete(5), math.inf],
        [graphs.Frustum(3), 2],
        [graphs.ThreePrism(), 2],
        [graphs.DoubleBanana(), 2],
        [graphs.CompleteMinusOne(5), 3],
        [graphs.Octahedral(), 3],
    ],
)
def test_max_rigid_dimension(graph, k):
    assert graph.max_rigid_dimension() == k<|MERGE_RESOLUTION|>--- conflicted
+++ resolved
@@ -1529,13 +1529,11 @@
 
 
 @pytest.mark.parametrize(
-<<<<<<< HEAD
     "graph, dim",
     [
         [Graph([(0, 1), (2, 3)]), 1],
         [Graph([(0, 1), (1, 2), (0, 2), (3, 4)]), 1],
         [graphs.Complete(4), 2],
-        [Graph([[0, 1], [0, 2], [0, 3], [1, 2], [1, 3], [2, 3]]), 2],
         [graphs.Cycle(4), 2],
         [Graph([(0, 1), (1, 2), (2, 3), (3, 4), (4, 5), (1, 4), (2, 5)]), 2],
     ],
@@ -1556,7 +1554,9 @@
 )
 def test_is_not_Rd_closed(graph, dim):
     assert not graph.is_Rd_closed(dim=dim)
-=======
+
+
+@pytest.mark.parametrize(
     "graph",
     [graphs.Complete(5), graphs.ThreeConnectedR3Circuit(), graphs.DoubleBanana()],
 )
@@ -1656,7 +1656,7 @@
 )
 def test_Rd_independent_d3(graph):
     assert graph.is_Rd_independent(dim=3)
->>>>>>> cd76e8d2
+
 
 
 @pytest.mark.parametrize(
