from random import randint

import math
import matplotlib.pyplot as plt
import networkx as nx
import pytest
from sympy import Matrix

import pyrigi.graphDB as graphs
import pyrigi.misc as misc
<<<<<<< HEAD
import itertools
=======
from pyrigi.graph import Graph
from pyrigi.exception import LoopError, NotSupportedValueError
from pyrigi.warning import RandomizedAlgorithmWarning
>>>>>>> 971ab56f


def test__add__():
    G = Graph([[0, 1], [1, 2], [2, 0]])
    H = Graph([[0, 1], [1, 3], [3, 0]])
    assert G + H == Graph([[0, 1], [1, 2], [2, 0], [1, 3], [3, 0]])
    G = Graph([[0, 1], [1, 2], [2, 0]])
    H = Graph([[3, 4], [4, 5], [5, 3]])
    assert G + H == Graph([[0, 1], [1, 2], [2, 0], [3, 4], [4, 5], [5, 3]])
    G = Graph.from_vertices_and_edges([0, 1, 2, 3], [[0, 1], [1, 2]])
    H = Graph.from_vertices_and_edges([0, 1, 2, 4], [[0, 1]])
    assert G + H == Graph.from_vertices_and_edges([0, 1, 2, 3, 4], [[0, 1], [1, 2]])


@pytest.mark.parametrize(
    "graph",
    [
        graphs.Complete(2),
        graphs.Complete(3),
        graphs.Complete(4),
        graphs.CompleteBipartite(3, 3),
        graphs.CompleteBipartite(3, 4),
        graphs.CompleteBipartite(4, 4),
        graphs.Diamond(),
        graphs.K33plusEdge(),
        graphs.ThreePrism(),
        graphs.ThreePrismPlusEdge(),
        graphs.K66MinusPerfectMatching(),
    ],
)
def test_is_rigid_d2(graph):
    assert graph.is_rigid(dim=2, algorithm="default")
    assert graph.is_rigid(dim=2, algorithm="sparsity")
    assert graph.is_rigid(dim=2, algorithm="randomized")


@pytest.mark.parametrize(
    "graph",
    [
        graphs.Path(3),
        graphs.Path(4),
        graphs.Cycle(4),
        graphs.Cycle(5),
        graphs.CompleteBipartite(1, 3),
        graphs.CompleteBipartite(2, 3),
    ],
)
def test_not_is_rigid_d2(graph):
    assert not graph.is_rigid(dim=2, algorithm="default")
    assert not graph.is_rigid(dim=2, algorithm="sparsity")
    assert not graph.is_rigid(dim=2, algorithm="randomized")


@pytest.mark.parametrize(
    "graph",
    [
        graphs.CompleteBipartite(1, 3),
        graphs.CompleteBipartite(2, 3),
        graphs.Cycle(4),
        graphs.Cycle(5),
        graphs.Path(3),
        graphs.Path(4),
    ],
)
def test_is_not_rigid_d2(graph):
    assert not graph.is_rigid(dim=2, algorithm="sparsity")
    assert not graph.is_rigid(dim=2, algorithm="randomized")


@pytest.mark.parametrize(
    "graph",
    [
        graphs.Complete(2),
        graphs.Diamond(),
        graphs.K33plusEdge(),
        graphs.ThreePrism(),
        graphs.ThreePrismPlusEdge(),
        graphs.CompleteBipartite(1, 3),
        graphs.CompleteBipartite(2, 3),
        graphs.Cycle(4),
        graphs.Path(3),
        graphs.Dodecahedral(),
    ],
)
def test_is_rigid_d1(graph):
    assert graph.is_rigid(dim=1, algorithm="default")
    assert graph.is_rigid(dim=1, algorithm="graphic")
    assert graph.is_rigid(dim=1, algorithm="randomized")


@pytest.mark.parametrize(
    "graph",
    [Graph.from_vertices(range(3)), Graph([[0, 1], [2, 3]])],
)
def test_is_not_rigid_d1(graph):
    assert not graph.is_rigid(dim=1, algorithm="sparsity")
    assert not graph.is_rigid(dim=1, algorithm="randomized")


@pytest.mark.parametrize(
    "graph, dim",
    [
        [graphs.K66MinusPerfectMatching(), 3],
        pytest.param(graphs.Icosahedral(), 3, marks=pytest.mark.slow_main),
    ]
    + [[graphs.Complete(n), d] for d in range(1, 5) for n in range(1, d + 2)],
)
def test_is_rigid(graph, dim):
    assert graph.is_rigid(dim, algorithm="sparsity" if (dim < 3) else "randomized")
    assert graph.is_rigid(dim, algorithm="default")


@pytest.mark.parametrize(
    "graph",
    [
        graphs.CompleteBipartite(1, 3),
        graphs.CompleteBipartite(2, 3),
        graphs.CompleteBipartite(3, 3),
        graphs.Complete(2),
        graphs.Complete(3),
        graphs.Cycle(4),
        graphs.Cycle(5),
        graphs.Diamond(),
        graphs.Path(3),
        graphs.Path(4),
        graphs.ThreePrism(),
    ],
)
def test_is_2_3_sparse(graph):
    assert graph.is_kl_sparse(2, 3, algorithm="subgraph")
    assert graph.is_kl_sparse(2, 3, algorithm="pebble")
    assert graph.is_sparse()


@pytest.mark.parametrize(
    "graph",
    [
        graphs.Complete(4),
        graphs.CompleteBipartite(3, 4),
        graphs.CompleteBipartite(4, 4),
        graphs.K33plusEdge(),
        graphs.ThreePrismPlusEdge(),
    ],
)
def test_is_not_2_3_sparse(graph):
    assert not graph.is_kl_sparse(2, 3, algorithm="subgraph")
    assert not graph.is_kl_sparse(2, 3, algorithm="pebble")
    assert not graph.is_sparse()


@pytest.mark.parametrize(
    "graph",
    [
        graphs.Complete(2),
        graphs.Complete(3),
        graphs.CompleteBipartite(3, 3),
        graphs.Diamond(),
        graphs.ThreePrism(),
    ],
)
def test_is_2_3_tight(graph):
    assert graph.is_kl_tight(2, 3, algorithm="pebble")
    assert graph.is_kl_tight(2, 3, algorithm="subgraph")
    assert graph.is_tight()


@pytest.mark.parametrize(
    "graph",
    [
        graphs.Complete(4),
        graphs.CompleteBipartite(1, 3),
        graphs.CompleteBipartite(2, 3),
        graphs.CompleteBipartite(3, 4),
        graphs.CompleteBipartite(4, 4),
        graphs.Cycle(4),
        graphs.Cycle(5),
        graphs.K33plusEdge(),
        graphs.Path(3),
        graphs.Path(4),
        graphs.ThreePrismPlusEdge(),
    ],
)
def test_is_not_2_3_tight(graph):
    assert not graph.is_kl_tight(2, 3, algorithm="subgraph")
    assert not graph.is_kl_tight(2, 3, algorithm="pebble")
    assert not graph.is_tight()


@pytest.mark.parametrize(
    "graph",
    [
        graphs.Complete(2),
        graphs.CompleteBipartite(1, 3),
        graphs.Path(3),
        Graph.from_int(102),  # a tree on 5 vertices
    ],
)
def test_is_min_rigid_d1(graph):
    assert graph.is_min_rigid(dim=1, algorithm="graphic")
    assert graph.is_min_rigid(dim=1, algorithm="extension_sequence")
    assert graph.is_min_rigid(dim=1, algorithm="randomized")


@pytest.mark.parametrize(
    "graph",
    [
        Graph.from_vertices(range(3)),
        Graph([[0, 1], [2, 3]]),
        graphs.Complete(3),
        graphs.Diamond(),
        graphs.K33plusEdge(),
        graphs.ThreePrism(),
        graphs.ThreePrismPlusEdge(),
        graphs.CompleteBipartite(2, 3),
        graphs.Cycle(4),
    ],
)
def test_is_not_min_rigid_d1(graph):
    assert not graph.is_min_rigid(dim=1, algorithm="sparsity")
    assert not graph.is_min_rigid(dim=1, algorithm="extension_sequence")
    assert not graph.is_min_rigid(dim=1, algorithm="randomized")


@pytest.mark.parametrize(
    "graph",
    [
        graphs.Complete(2),
        graphs.Complete(3),
        graphs.CompleteBipartite(3, 3),
        graphs.Diamond(),
        graphs.ThreePrism(),
    ],
)
def test_is_min_rigid_d2(graph):
    assert graph.is_min_rigid(dim=2, algorithm="sparsity")
    assert graph.is_min_rigid(dim=2, algorithm="extension_sequence")
    assert graph.is_min_rigid(dim=2, algorithm="randomized")


@pytest.mark.parametrize(
    "graph",
    [
        graphs.Complete(4),
        graphs.CompleteBipartite(1, 3),
        graphs.CompleteBipartite(2, 3),
        graphs.CompleteBipartite(3, 4),
        graphs.CompleteBipartite(4, 4),
        graphs.Cycle(4),
        graphs.Cycle(5),
        graphs.K33plusEdge(),
        graphs.Path(3),
        graphs.Path(4),
        graphs.ThreePrismPlusEdge(),
        pytest.param(graphs.Dodecahedral(), marks=pytest.mark.long_local),
    ],
)
def test_is_not_min_rigid_d2(graph):
    assert not graph.is_min_rigid(dim=2, algorithm="sparsity")
    assert not graph.is_min_rigid(dim=2, algorithm="extension_sequence")
    assert not graph.is_min_rigid(dim=2, algorithm="randomized")


@pytest.mark.parametrize(
    "graph",
    [
        graphs.Complete(3),
        graphs.Complete(4),
        graphs.Octahedral(),
        graphs.K66MinusPerfectMatching(),
        pytest.param(graphs.Icosahedral(), marks=pytest.mark.long_local),
    ],
)
def test_is_min_rigid_d3(graph):
    assert graph.is_min_rigid(dim=3, algorithm="randomized")


@pytest.mark.parametrize(
    "graph",
    [
        graphs.Complete(5),
        graphs.CubeWithDiagonal(),
        graphs.CompleteBipartite(5, 5),
        graphs.DoubleBanana(dim=3),
        pytest.param(graphs.ThreeConnectedR3Circuit(), marks=pytest.mark.slow_main),
        graphs.Dodecahedral(),
    ],
)
def test_is_not_min_rigid_d3(graph):
    assert not graph.is_min_rigid(dim=3, algorithm="randomized")


@pytest.mark.parametrize(
    "graph",
    [
        graphs.Complete(2),
        graphs.Complete(3),
        graphs.Complete(4),
        graphs.CompleteBipartite(3, 4),
        graphs.CompleteBipartite(4, 4),
        graphs.K33plusEdge(),
        graphs.ThreePrismPlusEdge(),
    ],
)
def test_is_globally_rigid_d2(graph):
    assert graph.is_globally_rigid(dim=2)


def read_random_from_graph6(filename):
    file_ = nx.read_graph6(filename)
    if isinstance(file_, list):
        return Graph(file_[randint(0, len(file_) - 1)])
    else:
        return Graph(file_)


def read_globally(d_v_):
    return read_random_from_graph6("test/input_graphs/globally_rigid/" + d_v_ + ".g6")


def read_sparsity(filename):
    return Graph(nx.read_sparse6("test/input_graphs/sparsity/" + filename + ".s6"))


# Examples of globally rigid graphs taken from:
# Grasegger, G. (2022). Dataset of globally rigid graphs [Data set].
# Zenodo. https://doi.org/10.5281/zenodo.7473052
@pytest.mark.parametrize(
    "graph, gdim",
    [
        [graphs.Complete(2), 3],
        [graphs.Complete(2), 6],
        [read_globally("D3V4"), 3],
        [read_globally("D3V5"), 3],
        [read_globally("D3V6"), 3],
        [read_globally("D3V7"), 3],
        [read_globally("D3V8"), 3],
        [read_globally("D4V5"), 4],
        [read_globally("D4V6"), 4],
        [read_globally("D4V7"), 4],
        [read_globally("D4V8"), 4],
        [read_globally("D4V9"), 4],
        [read_globally("D6V7"), 6],
        [read_globally("D6V8"), 6],
        [read_globally("D6V9"), 6],
        [read_globally("D6V10"), 6],
        [read_globally("D10V11"), 10],
        [read_globally("D10V12"), 10],
        [read_globally("D10V13"), 10],
        [read_globally("D10V14"), 10],
        [read_globally("D19V20"), 19],
        [read_globally("D19V21"), 19],
        pytest.param(read_globally("D19V22"), 19, marks=pytest.mark.slow_main),
        pytest.param(read_globally("D19V23"), 19, marks=pytest.mark.slow_main),
    ],
)
def test_is_globally_rigid(graph, gdim):
    assert graph.is_globally_rigid(dim=gdim)


@pytest.mark.parametrize(
    "graph, gdim",
    [
        [graphs.Diamond(), 3],
        [graphs.Path(3), 3],
        [graphs.ThreePrism(), 3],
        [graphs.Cycle(5), 3],
        [graphs.CompleteMinusOne(4), 3],
        [graphs.CompleteMinusOne(5), 3],
        [graphs.CompleteBipartite(1, 3), 3],
        [graphs.CompleteBipartite(2, 3), 3],
        [graphs.Diamond(), 4],
        [graphs.Path(4), 4],
        [graphs.ThreePrism(), 4],
        [graphs.Cycle(4), 4],
        [graphs.CompleteMinusOne(4), 4],
        [graphs.CompleteMinusOne(5), 4],
        [graphs.CompleteBipartite(2, 3), 4],
        [graphs.CompleteBipartite(3, 3), 4],
        [graphs.Diamond(), 6],
        [graphs.Path(4), 6],
        [graphs.ThreePrism(), 6],
        [graphs.Cycle(5), 6],
        [graphs.CompleteMinusOne(4), 6],
        [graphs.CompleteMinusOne(5), 6],
        [graphs.CompleteBipartite(1, 3), 6],
        [graphs.CompleteBipartite(3, 3), 6],
        [graphs.Diamond(), 10],
        [graphs.Path(4), 10],
        [graphs.ThreePrism(), 10],
        [graphs.Cycle(5), 10],
        [graphs.CompleteMinusOne(4), 10],
        [graphs.CompleteMinusOne(5), 10],
        [graphs.CompleteBipartite(2, 3), 10],
        [graphs.CompleteBipartite(3, 3), 10],
        [graphs.Diamond(), 19],
        [graphs.Path(4), 19],
        [graphs.ThreePrism(), 19],
        [graphs.Cycle(5), 19],
        [graphs.CompleteMinusOne(4), 19],
        [graphs.CompleteMinusOne(5), 19],
        [graphs.CompleteBipartite(1, 3), 19],
        [graphs.CompleteBipartite(2, 3), 19],
    ],
)
def test_is_not_globally_rigid(graph, gdim):
    assert not graph.is_globally_rigid(dim=gdim)


@pytest.mark.parametrize(
    "graph",
    [
        graphs.CompleteBipartite(1, 3),
        graphs.CompleteBipartite(2, 3),
        graphs.CompleteBipartite(3, 3),
        graphs.Cycle(4),
        graphs.Cycle(5),
        graphs.Diamond(),
        graphs.Path(3),
        graphs.Path(4),
        graphs.ThreePrism(),
    ],
)
def test_is_not_globally_d2(graph):
    assert not graph.is_globally_rigid(dim=2)


@pytest.mark.slow_main
def test_rigid_in_d2():
    graph = read_sparsity("K4")
    assert graph.is_rigid(dim=2, algorithm="sparsity")

    # (2,3)-tight graph on 1000 vertices and 1997 edges
    graph = read_sparsity("huge_tight_2_3")
    assert graph.is_kl_tight(K=2, L=3, algorithm="pebble")


@pytest.mark.parametrize(
    "graph, K, L",
    [
        # (6,8)-tight graph on 50 vertices and 292 edges
        pytest.param(read_sparsity("tight_6_8"), 6, 8, marks=pytest.mark.slow_main),
        # (7,3)-tight graph on 70 vertices and 487 edges
        pytest.param(read_sparsity("tight_7_3"), 7, 3, marks=pytest.mark.slow_main),
        # (5,9)-tight graph on 40 vertices and 191 edges
        pytest.param(read_sparsity("tight_5_9"), 5, 9, marks=pytest.mark.slow_main),
        # (13,14)-tight graph on 20 vertices and 246 edges
        pytest.param(read_sparsity("tight_13_14"), 13, 14, marks=pytest.mark.slow_main),
        # (2,3)-tight graph on 1000 vertices and 1997 edges
        pytest.param(
            read_sparsity("huge_tight_2_3"), 2, 3, marks=pytest.mark.slow_main
        ),
    ],
)
def test_big_random_tight_graphs(graph, K, L):
    assert graph.is_kl_tight(K, L, algorithm="pebble")


@pytest.mark.parametrize(
    "graph, K, L",
    [
        # Dense graph on 20 vertices
        pytest.param(
            read_sparsity("not_sparse_5_2"), 5, 2, marks=pytest.mark.slow_main
        ),
        # (7,7)-tight graph plus one edge on 40 vertices (274 edges)
        pytest.param(
            read_sparsity("not_sparse_7_7"), 7, 7, marks=pytest.mark.slow_main
        ),
        # few edges in graph on 30 vertices, but has a (3,5)-connected circle
        pytest.param(
            read_sparsity("not_sparse_3_5"), 3, 5, marks=pytest.mark.slow_main
        ),
        # random large graph on 70 vertices, not sparse
        pytest.param(
            read_sparsity("not_sparse_6_6"), 6, 6, marks=pytest.mark.slow_main
        ),
    ],
)
def test_big_random_not_sparse_graphs(graph, K, L):
    assert not graph.is_kl_sparse(K, L, algorithm="pebble")


@pytest.mark.parametrize(
    "graph",
    [
        pytest.param(read_sparsity("K4"), marks=pytest.mark.slow_main),
        pytest.param(read_sparsity("circle_5_8"), marks=pytest.mark.slow_main),
        pytest.param(read_sparsity("circle_10_18"), marks=pytest.mark.slow_main),
        pytest.param(read_sparsity("circle_20_38"), marks=pytest.mark.slow_main),
        pytest.param(read_sparsity("circle_30_58"), marks=pytest.mark.slow_main),
    ],
)
def test_Rd_circuit_graphs_d2(graph):
    assert graph.is_Rd_circuit(dim=2, algorithm="sparsity")


@pytest.mark.parametrize(
    "graph",
    [
        pytest.param(read_sparsity("not_circle_5_7"), marks=pytest.mark.slow_main),
        pytest.param(read_sparsity("not_circle_10_18"), marks=pytest.mark.slow_main),
        pytest.param(read_sparsity("not_circle_20_39"), marks=pytest.mark.slow_main),
        pytest.param(read_sparsity("not_circle_30_58"), marks=pytest.mark.slow_main),
    ],
)
def test_Rd_not_circuit_graphs_d2(graph):
    assert not graph.is_Rd_circuit(dim=2, algorithm="sparsity")


@pytest.mark.parametrize(
    "graph",
    [
        graphs.CompleteMinusOne(5),
        graphs.Complete(5),
        Graph.from_int(7679),
        Graph([["a", "b"], ["b", "c"], ["c", "d"], ["d", "a"], ["a", "c"], ["b", "d"]]),
    ],
)
def test_is_vertex_redundantly_rigid_d2(graph):
    assert graph.is_vertex_redundantly_rigid(dim=2)
    assert graph.is_vertex_redundantly_rigid(dim=2, algorithm="randomized")


@pytest.mark.parametrize(
    "graph, k",
    [
        [graphs.Cycle(4), 1],
        [Graph.from_int(3294), 1],
        [graphs.CompleteMinusOne(5), 2],
        [
            Graph(
                [["a", "b"], ["b", "c"], ["c", "d"], ["d", "a"], ["a", "c"], ["b", "d"]]
            ),
            2,
        ],
        [Graph.from_int(16351), 3],
    ],
)
def test_is_k_vertex_redundantly_rigid_d1(graph, k):
    assert graph.is_k_vertex_redundantly_rigid(k, dim=1)
    assert graph.is_k_vertex_redundantly_rigid(k, dim=1, algorithm="randomized")


@pytest.mark.parametrize(
    "graph, k",
    [
        [graphs.Complete(3), 1],
        [Graph.from_int(7679), 1],
        [
            Graph(
                [["a", "b"], ["b", "c"], ["c", "d"], ["d", "a"], ["a", "c"], ["b", "d"]]
            ),
            1,
        ],
        [graphs.CompleteMinusOne(6), 2],
        [graphs.Complete(6), 2],
        [graphs.CompleteMinusOne(7), 3],
    ],
)
def test_is_k_vertex_redundantly_rigid_d2(graph, k):
    assert graph.is_k_vertex_redundantly_rigid(k, dim=2)
    assert graph.is_k_vertex_redundantly_rigid(k, dim=2, algorithm="randomized")


@pytest.mark.parametrize(
    "graph, k",
    [
        [graphs.CompleteMinusOne(6), 1],
        [
            Graph(
                [
                    ["a", "b"],
                    ["a", "c"],
                    ["a", "d"],
                    ["a", "e"],
                    ["b", "c"],
                    ["b", "d"],
                    ["b", "e"],
                    ["c", "d"],
                    ["c", "e"],
                    ["d", "e"],
                ]
            ),
            1,
        ],
    ],
)
def test_is_k_vertex_redundantly_rigid_d3(graph, k):
    assert graph.is_k_vertex_redundantly_rigid(k, dim=3, algorithm="randomized")


@pytest.mark.parametrize(
    "graph",
    [
        graphs.CompleteBipartite(3, 3),
        graphs.ThreePrismPlusEdge(),
        graphs.K33plusEdge(),
        Graph([["a", "b"], ["b", "c"], ["c", "d"], ["d", "a"], ["a", "c"]]),
    ],
)
def test_is_not_vertex_redundantly_rigid_d2(graph):
    assert not graph.is_vertex_redundantly_rigid(dim=2)
    assert not graph.is_vertex_redundantly_rigid(dim=2, algorithm="randomized")


@pytest.mark.parametrize(
    "graph, k",
    [
        [Graph.from_int(101739), 1],
        [Graph.from_int(255567), 2],
        [Graph.from_int(515576), 3],
        [Graph([["a", "b"], ["b", "c"], ["c", "a"], ["d", "a"], ["e", "d"]]), 1],
    ],
)
def test_is_not_k_vertex_redundantly_rigid_d1(graph, k):
    assert not graph.is_k_vertex_redundantly_rigid(k, dim=1)
    assert not graph.is_k_vertex_redundantly_rigid(k, dim=1, algorithm="randomized")


@pytest.mark.parametrize(
    "graph, k",
    [
        [graphs.ThreePrism(), 1],
        [Graph.from_int(8191), 2],
        [Graph.from_int(1048059), 3],
        [Graph([["a", "b"], ["b", "c"], ["c", "d"], ["d", "a"], ["a", "c"]]), 1],
    ],
)
def test_is_not_k_vertex_redundantly_rigid_d2(graph, k):
    assert not graph.is_k_vertex_redundantly_rigid(k, dim=2)
    assert not graph.is_k_vertex_redundantly_rigid(k, dim=2, algorithm="randomized")


@pytest.mark.parametrize(
    "graph, k",
    [
        [Graph.from_int(16351), 1],
        [
            Graph(
                [
                    ["a", "b"],
                    ["a", "c"],
                    ["a", "d"],
                    ["a", "e"],
                    ["b", "c"],
                    ["b", "d"],
                    ["b", "e"],
                    ["c", "d"],
                    ["c", "e"],
                ]
            ),
            2,
        ],
    ],
)
def test_is_not_k_vertex_redundantly_rigid_d3(graph, k):
    assert not graph.is_k_vertex_redundantly_rigid(k, dim=3, algorithm="randomized")


@pytest.mark.parametrize(
    "graph, k",
    [
        [graphs.Cycle(4), 1],
        [Graph.from_int(222), 1],
        [graphs.CompleteBipartite(3, 3), 2],
        [
            Graph(
                [["a", "b"], ["b", "c"], ["c", "d"], ["d", "a"], ["a", "c"], ["b", "d"]]
            ),
            2,
        ],
        [Graph.from_int(16350), 3],
    ],
)
def test_is_min_k_vertex_redundantly_rigid_d1(graph, k):
    assert graph.is_min_k_vertex_redundantly_rigid(k, dim=1)
    assert graph.is_min_k_vertex_redundantly_rigid(k, dim=1, algorithm="randomized")


@pytest.mark.parametrize(
    "graph, k",
    [
        [graphs.Complete(3), 1],
        [Graph.from_int(7679), 1],
        [
            Graph(
                [["a", "b"], ["b", "c"], ["c", "d"], ["d", "a"], ["a", "c"], ["b", "d"]]
            ),
            1,
        ],
        [Graph.from_int(16383), 2],
        pytest.param(Graph.from_int(1048575), 3, marks=pytest.mark.slow_main),
    ],
)
def test_is_min_k_vertex_redundantly_rigid_d2(graph, k):
    assert graph.is_min_k_vertex_redundantly_rigid(k, dim=2)
    assert graph.is_min_k_vertex_redundantly_rigid(k, dim=2, algorithm="randomized")


@pytest.mark.parametrize(
    "graph, k",
    [
        [Graph.from_int(507903), 1],
        pytest.param(Graph.from_int(1048575), 2, marks=pytest.mark.slow_main),
    ],
)
def test_is_min_k_vertex_redundantly_rigid_d3(graph, k):
    assert graph.is_min_k_vertex_redundantly_rigid(k, dim=3, algorithm="randomized")


@pytest.mark.parametrize(
    "graph, k",
    [
        [Graph.from_int(101739), 1],
        [Graph.from_int(223), 1],
        [graphs.CompleteMinusOne(5), 2],
        [Graph.from_int(16351), 3],
    ],
)
def test_is_not_min_k_vertex_redundantly_rigid_d1(graph, k):
    assert not graph.is_min_k_vertex_redundantly_rigid(k, dim=1)
    assert not graph.is_min_k_vertex_redundantly_rigid(k, dim=1, algorithm="randomized")


@pytest.mark.parametrize(
    "graph, k",
    [
        [graphs.ThreePrism(), 1],
        [Graph.from_int(8191), 1],
        [Graph.from_int(32767), 2],
        [Graph.from_int(2097151), 3],
    ],
)
def test_is_not_min_k_vertex_redundantly_rigid_d2(graph, k):
    assert not graph.is_min_k_vertex_redundantly_rigid(k, dim=2)
    assert not graph.is_min_k_vertex_redundantly_rigid(k, dim=2, algorithm="randomized")


@pytest.mark.parametrize(
    "graph, k",
    [
        [Graph.from_int(16351), 1],
        [Graph.from_int(32767), 1],
        [Graph.from_int(2097151), 2],
        [
            Graph(
                [
                    ["a", "b"],
                    ["a", "c"],
                    ["a", "d"],
                    ["a", "e"],
                    ["b", "c"],
                    ["b", "d"],
                    ["b", "e"],
                    ["c", "d"],
                    ["c", "e"],
                ]
            ),
            2,
        ],
    ],
)
def test_is_not_min_k_vertex_redundantly_rigid_d3(graph, k):
    assert not graph.is_min_k_vertex_redundantly_rigid(k, dim=3, algorithm="randomized")


@pytest.mark.parametrize(
    "graph",
    [
        graphs.Complete(4),
        graphs.CompleteBipartite(3, 4),
        graphs.CompleteBipartite(4, 4),
        graphs.K33plusEdge(),
        graphs.ThreePrismPlusEdge(),
        Graph([["a", "b"], ["b", "c"], ["c", "d"], ["d", "a"], ["a", "c"], ["b", "d"]]),
        graphs.Complete(7),
    ],
)
def test_is_redundantly_rigid_d2(graph):
    assert graph.is_redundantly_rigid(dim=2)
    assert graph.is_redundantly_rigid(dim=2, algorithm="randomized")


@pytest.mark.parametrize(
    "graph, k",
    [
        [graphs.Diamond(), 1],
        [graphs.Complete(4), 1],
        [
            Graph(
                [["a", "b"], ["b", "c"], ["c", "d"], ["d", "a"], ["a", "c"], ["b", "d"]]
            ),
            2,
        ],
        [Graph.from_int(222), 1],
        [Graph.from_int(507), 2],
        [graphs.CompleteMinusOne(5), 2],
        [graphs.Complete(5), 3],
    ],
)
def test_is_k_redundantly_rigid_d1(graph, k):
    assert graph.is_k_redundantly_rigid(k, dim=1)
    assert graph.is_k_redundantly_rigid(k, dim=1, algorithm="randomized")


@pytest.mark.parametrize(
    "graph, k",
    [
        [graphs.Complete(4), 1],
        [
            Graph(
                [["a", "b"], ["b", "c"], ["c", "d"], ["d", "a"], ["a", "c"], ["b", "d"]]
            ),
            1,
        ],
        [graphs.Complete(5), 2],
        pytest.param(graphs.Octahedral(), 2, marks=pytest.mark.slow_main),
        pytest.param(graphs.Complete(6), 2, marks=pytest.mark.slow_main),
        pytest.param(graphs.Complete(6), 3, marks=pytest.mark.slow_main),
        # [Graph.from_int(1048059), 3],
        # [Graph.from_int(2097151), 3],
    ],
)
def test_is_k_redundantly_rigid_d2(graph, k):
    assert graph.is_k_redundantly_rigid(k, dim=2)
    assert graph.is_k_redundantly_rigid(k, dim=2, algorithm="randomized")


@pytest.mark.parametrize(
    "graph, k",
    [
        [graphs.Complete(5), 1],
        [Graph.from_int(16351), 1],
        [
            Graph(
                [
                    ["a", "b"],
                    ["a", "c"],
                    ["a", "d"],
                    ["a", "e"],
                    ["b", "c"],
                    ["b", "d"],
                    ["b", "e"],
                    ["c", "d"],
                    ["c", "e"],
                    ["d", "e"],
                ]
            ),
            1,
        ],
    ],
)
def test_is_k_redundantly_rigid_d3(graph, k):
    assert graph.is_k_redundantly_rigid(k, dim=3, algorithm="randomized")


@pytest.mark.parametrize(
    "graph",
    [
        graphs.Complete(2),
        graphs.Complete(3),
        graphs.CompleteBipartite(1, 3),
        graphs.CompleteBipartite(2, 3),
        graphs.CompleteBipartite(3, 3),
        graphs.Cycle(4),
        graphs.Cycle(5),
        graphs.Diamond(),
        graphs.Path(3),
        graphs.Path(4),
        graphs.ThreePrism(),
        Graph([["a", "b"], ["b", "c"], ["c", "d"], ["d", "a"], ["a", "c"]]),
    ],
)
def test_is_not_redundantly_rigid_d2(graph):
    assert not graph.is_redundantly_rigid(dim=2)
    assert not graph.is_redundantly_rigid(dim=2, algorithm="randomized")


@pytest.mark.parametrize(
    "graph, k",
    [
        [Graph.from_int(15), 1],
        [graphs.Diamond(), 2],
        [Graph([["a", "b"], ["b", "c"], ["c", "d"], ["d", "a"], ["a", "c"]]), 3],
    ],
)
def test_is_not_k_redundantly_rigid_d1(graph, k):
    assert not graph.is_k_redundantly_rigid(k, dim=1)
    assert not graph.is_k_redundantly_rigid(k, dim=1, algorithm="randomized")


@pytest.mark.parametrize(
    "graph, k",
    [
        [
            Graph(
                [(0, 1), (1, 2), (2, 3), (3, 4), (4, 5), (5, 0), (0, 3), (0, 2), (1, 3)]
            ),
            1,
        ],
        [Graph.from_int(255), 1],
        [Graph.from_int(507), 2],
        [Graph.from_int(14917374), 2],
        [
            Graph(
                [["a", "b"], ["b", "c"], ["c", "d"], ["d", "a"], ["a", "c"], ["b", "d"]]
            ),
            2,
        ],
    ],
)
def test_is_not_k_redundantly_rigid_d2(graph, k):
    assert not graph.is_k_redundantly_rigid(k, dim=2)
    assert not graph.is_k_redundantly_rigid(k, dim=2, algorithm="randomized")


@pytest.mark.parametrize(
    "graph, k",
    [
        [graphs.Cycle(14), 2],
        [graphs.CnSymmetricFourRegularWithFixedVertex(14), 2],
        [graphs.DoubleBanana(), 0],
        [graphs.DoubleBanana(), 1],
        [Graph.from_int(7679), 1],
        [Graph.from_int(16351), 2],
        [Graph.from_int(1048575), 3],
        [
            Graph(
                [["a", "b"], ["b", "c"], ["c", "d"], ["d", "a"], ["a", "c"], ["b", "d"]]
            ),
            1,
        ],
    ],
)
def test_is_not_k_redundantly_rigid_d3(graph, k):
    assert not graph.is_k_redundantly_rigid(k, dim=3, algorithm="randomized")


@pytest.mark.parametrize(
    "graph, k",
    [
        [graphs.Cycle(4), 1],
        [
            Graph(
                [["a", "b"], ["b", "c"], ["c", "d"], ["d", "a"], ["a", "c"], ["b", "d"]]
            ),
            2,
        ],
        [Graph.from_int(222), 1],
        [Graph.from_int(507), 2],
        [graphs.Complete(5), 3],
    ],
)
def test_is_min_k_redundantly_rigid_d1(graph, k):
    assert graph.is_min_k_redundantly_rigid(k, dim=1)
    assert graph.is_min_k_redundantly_rigid(k, dim=1, algorithm="randomized")


@pytest.mark.parametrize(
    "graph, k",
    [
        [Graph.from_int(7915), 1],
        [
            Graph(
                [["a", "b"], ["b", "c"], ["c", "d"], ["d", "a"], ["a", "c"], ["b", "d"]]
            ),
            1,
        ],
        [Graph.from_int(16350), 2],
        pytest.param(Graph.from_int(507851), 2, marks=pytest.mark.slow_main),
        # [Graph.from_int(1048059), 3],
    ],
)
def test_is_min_k_redundantly_rigid_d2(graph, k):
    assert graph.is_min_k_redundantly_rigid(k, dim=2)
    assert graph.is_min_k_redundantly_rigid(k, dim=2, algorithm="randomized")


@pytest.mark.parametrize(
    "graph, k",
    [
        [graphs.Complete(5), 1],
        [Graph.from_int(16351), 1],
        pytest.param(Graph.from_int(32767), 2, marks=pytest.mark.slow_main),
    ],
)
def test_is_min_k_redundantly_rigid_d3(graph, k):
    assert graph.is_min_k_redundantly_rigid(k, dim=3, algorithm="randomized")


@pytest.mark.parametrize(
    "graph, k",
    [
        [Graph.from_int(15), 1],
        [Graph.from_int(223), 1],
        [graphs.Diamond(), 2],
        [Graph.from_int(7679), 2],
        [Graph([["a", "b"], ["b", "c"], ["c", "d"], ["d", "a"], ["a", "c"]]), 3],
        [Graph.from_int(16351), 3],
    ],
)
def test_is_not_min_k_redundantly_rigid_d1(graph, k):
    assert not graph.is_min_k_redundantly_rigid(k, dim=1)
    assert not graph.is_min_k_redundantly_rigid(k, dim=1, algorithm="randomized")


@pytest.mark.parametrize(
    "graph, k",
    [
        [graphs.ThreePrism(), 1],
        [Graph.from_int(8191), 1],
        [graphs.Complete(7), 1],
        pytest.param(Graph.from_int(16351), 2, marks=pytest.mark.slow_main),
        # [Graph.from_int(1048063), 3],
    ],
)
def test_is_not_min_k_redundantly_rigid_d2(graph, k):
    assert not graph.is_min_k_redundantly_rigid(k, dim=2)
    assert not graph.is_min_k_redundantly_rigid(k, dim=2, algorithm="randomized")


@pytest.mark.parametrize(
    "graph, k",
    [
        [Graph.from_int(7679), 1],
        [Graph.from_int(16383), 1],
        [Graph.from_int(16351), 2],
        pytest.param(Graph.from_int(1048063), 2, marks=pytest.mark.slow_main),
        # [Graph.from_int(1048575), 3],
        # [Graph.from_int(134201311), 3],
    ],
)
def test_is_not_min_k_redundantly_rigid_d3(graph, k):
    assert not graph.is_min_k_redundantly_rigid(k, dim=3, algorithm="randomized")


def test_rigid_components():
    G = graphs.Path(6)
    rigid_components = G.rigid_components(dim=1)
    assert rigid_components[0] == [0, 1, 2, 3, 4, 5]
    G.remove_edge(2, 3)
    rigid_components = G.rigid_components(dim=1)
    assert {frozenset(H) for H in rigid_components} == {
        frozenset([0, 1, 2]),
        frozenset([3, 4, 5]),
    }

    G = graphs.Path(5)
    rigid_components = G.rigid_components(algorithm="randomized")
    assert sorted([sorted(H) for H in rigid_components]) == [
        [0, 1],
        [1, 2],
        [2, 3],
        [3, 4],
    ]

    G = Graph(
        [
            (0, 1),
            (1, 2),
            (2, 3),
            (3, 4),
            (4, 5),
            (5, 0),
            (0, 3),
            (1, 4),
            (2, 5),
            (0, "a"),
            (0, "b"),
            ("a", "b"),
        ]
    )
    rigid_components = G.rigid_components(algorithm="randomized")
    assert {frozenset(H) for H in rigid_components} == {
        frozenset([0, "a", "b"]),
        frozenset([0, 1, 2, 3, 4, 5]),
    }

    G = Graph([(0, 1), (1, 2), (2, 0), (3, 4), (4, 5), (5, 3)])
    rigid_components = G.rigid_components(algorithm="randomized")
    assert {frozenset(H) for H in rigid_components} == {
        frozenset([0, 1, 2]),
        frozenset([3, 4, 5]),
    }

    G = graphs.Complete(3)
    G.add_vertex(3)
    rigid_components = G.rigid_components(algorithm="randomized")
    assert {frozenset(H) for H in rigid_components} == {
        frozenset([0, 1, 2]),
        frozenset([3]),
    }

    G = graphs.ThreePrism()
    rigid_components = G.rigid_components(algorithm="randomized")
    assert len(rigid_components) == 1 and (rigid_components == [[0, 1, 2, 3, 4, 5]])

    G = graphs.ThreeConnectedR3Circuit()
    G.remove_node(0)
    rigid_components = G.rigid_components(algorithm="randomized")
    assert {frozenset(H) for H in rigid_components} == {
        frozenset([1, 2, 3, 4]),
        frozenset([1, 10, 11, 12]),
        frozenset([4, 5, 6, 7]),
        frozenset([7, 8, 9, 10]),
    }

    G = graphs.DoubleBanana()
    rigid_components = G.rigid_components(dim=3, algorithm="randomized")
    assert {frozenset(H) for H in rigid_components} == {
        frozenset([0, 1, 2, 3, 4]),
        frozenset([0, 1, 5, 6, 7]),
    }


def test_rigid_components_pebble():
    G = graphs.Path(5)
    rigid_components = G.rigid_components(dim=2, algorithm="pebble")
    assert sorted([sorted(H) for H in rigid_components]) == [
        [0, 1],
        [1, 2],
        [2, 3],
        [3, 4],
    ]

    G = Graph(
        [
            (0, 1),
            (1, 2),
            (2, 3),
            (3, 4),
            (4, 5),
            (5, 0),
            (0, 3),
            (1, 4),
            (2, 5),
            (0, "a"),
            (0, "b"),
            ("a", "b"),
        ]
    )
    rigid_components = G.rigid_components(dim=2, algorithm="pebble")
    assert {frozenset(H) for H in rigid_components} == {
        frozenset([0, "a", "b"]),
        frozenset([0, 1, 2, 3, 4, 5]),
    }

    G = Graph([(0, 1), (1, 2), (2, 0), (3, 4), (4, 5), (5, 3)])
    rigid_components = G.rigid_components(dim=2, algorithm="pebble")
    assert {frozenset(H) for H in rigid_components} == {
        frozenset([0, 1, 2]),
        frozenset([3, 4, 5]),
    }

    G = graphs.Complete(3)
    G.add_vertex(3)
    rigid_components = G.rigid_components(dim=2, algorithm="pebble")
    print("Instead", rigid_components)
    assert {frozenset(H) for H in rigid_components} == {
        frozenset([0, 1, 2]),
        frozenset([3]),
    }

    G = graphs.ThreePrism()
    rigid_components = G.rigid_components(dim=2, algorithm="pebble")
    assert len(rigid_components) == 1 and (rigid_components == [[0, 1, 2, 3, 4, 5]])

    # Two rigid subgraphs, connceted by an edge (2,6)
    G = Graph(
        [
            (0, 1),
            (1, 2),
            (2, 3),
            (3, 0),
            (0, 2),
            (4, 5),
            (5, 6),
            (6, 7),
            (7, 4),
            (5, 7),
            (2, 6),
        ]
    )
    rigid_components = G.rigid_components(dim=2, algorithm="pebble")
    assert {frozenset(H) for H in rigid_components} == {
        frozenset([0, 1, 2, 3]),
        frozenset([4, 5, 6, 7]),
        frozenset([2, 6]),
    }


@pytest.mark.parametrize(
    "graph",
    [
        Graph(nx.gnp_random_graph(20, 0.1), marks=pytest.mark.slow_main),
        Graph(nx.gnm_random_graph(30, 62), marks=pytest.mark.slow_main),
        Graph(nx.gnm_random_graph(25, 46), marks=pytest.mark.slow_main),
        Graph(nx.gnm_random_graph(40, 80), marks=pytest.mark.slow_main),
        Graph(nx.gnm_random_graph(100, 230), marks=pytest.mark.slow_main),
        Graph(nx.gnm_random_graph(100, 190), marks=pytest.mark.slow_main),
    ],
)
def test_random_graph_rigid_components_using_pebble(graph):
    rigid_components = graph.rigid_components(dim=2, algorithm="pebble")

    # Check that all components are rigid
    for c in rigid_components:
        new_graph = graph.subgraph(c)
        assert new_graph.is_rigid(dim=2, algorithm="sparsity")

    # Check that vertex-pairs that are not in a component are not in a rigid component
    # check every vertex pairs in the graph
    for u, v in list(itertools.combinations(graph.nodes, 2)):
        # if there is no component from rigid components that contains u and v together
        # the edge u,v can be added
        if not any([u in c and v in c for c in rigid_components]):
            graph._build_pebble_digraph(2, 3)
            assert graph._pebble_digraph.can_add_edge_between_vertices(u, v)


def test__str__():
    G = Graph([[2, 1], [2, 3]])
    assert str(G) == "Graph with vertices [1, 2, 3] and edges [[1, 2], [2, 3]]"
    G = Graph([(chr(i + 67), i + 1) for i in range(3)] + [(i, i + 1) for i in range(3)])
    assert str(G) == (
        "Graph with vertices ['C', 1, 'D', 2, 'E', 3, 0] "
        "and edges [('C', 1), (1, 0), (1, 2), ('D', 2), (2, 3), ('E', 3)]"
    )
    G = Graph.from_vertices(["C", 1, "D", 2, "E", 3, 0])
    assert str(G) == "Graph with vertices ['C', 1, 'D', 2, 'E', 3, 0] and edges []"


def test_vertex_and_edge_lists():
    G = Graph([[2, 1], [2, 3]])
    assert G.vertex_list() == [1, 2, 3]
    assert G.edge_list() == [[1, 2], [2, 3]]
    G = Graph([(chr(i + 67), i + 1) for i in range(3)] + [(i, i + 1) for i in range(3)])
    assert set(G.vertex_list()) == {"C", 1, "D", 2, "E", 3, 0}
    assert set(G.edge_list()) == {("C", 1), (1, 0), (1, 2), ("D", 2), (2, 3), ("E", 3)}
    G = Graph.from_vertices(["C", 1, "D", 2, "E", 3, 0])
    assert set(G.vertex_list()) == {"C", 2, "E", 1, "D", 3, 0}
    assert G.edge_list() == []


def test_adjacency_matrix():
    G = Graph()
    assert G.adjacency_matrix() == Matrix([])
    G = Graph([[2, 1], [2, 3]])
    assert G.adjacency_matrix() == Matrix([[0, 1, 0], [1, 0, 1], [0, 1, 0]])
    assert G.adjacency_matrix(vertex_order=[2, 3, 1]) == Matrix(
        [[0, 1, 1], [1, 0, 0], [1, 0, 0]]
    )
    assert graphs.Complete(4).adjacency_matrix() == Matrix.ones(4) - Matrix.diag(
        [1, 1, 1, 1]
    )
    G = Graph.from_vertices(["C", 1, "D"])
    assert G.adjacency_matrix() == Matrix.zeros(3)
    G = Graph.from_vertices_and_edges(["C", 1, "D"], [[1, "D"], ["C", "D"]])
    assert G.adjacency_matrix(vertex_order=["C", 1, "D"]) == Matrix(
        [[0, 0, 1], [0, 0, 1], [1, 1, 0]]
    )
    M = Matrix([[0, 1, 0], [1, 0, 1], [0, 1, 0]])
    assert G.from_adjacency_matrix(M).adjacency_matrix() == M
    M = Matrix([[1, 1, 0], [1, 0, 1], [0, 1, 0]])
    assert G.from_adjacency_matrix(M).adjacency_matrix() == M


@pytest.mark.parametrize(
    "graph, gint",
    [
        [graphs.Complete(2), 1],
        [graphs.Complete(3), 7],
        [graphs.Complete(4), 63],
        [graphs.CompleteBipartite(3, 4), 507840],
        [graphs.CompleteBipartite(4, 4), 31965120],
        [graphs.ThreePrism(), 29327],
    ],
)
def test_integer_representation(graph, gint):
    assert graph.to_int() == gint
    assert Graph.from_int(gint).is_isomorphic(graph)
    assert Graph.from_int(gint).to_int() == gint
    assert Graph.from_int(graph.to_int()).is_isomorphic(graph)


def test_integer_representation_error():
    with pytest.raises(ValueError):
        Graph([]).to_int()
    with pytest.raises(ValueError):
        M = Matrix([[0, 1, 0], [1, 0, 0], [0, 0, 0]])
        G = Graph.from_adjacency_matrix(M)
        G.to_int()
    with pytest.raises(ValueError):
        Graph.from_int(0)
    with pytest.raises(TypeError):
        Graph.from_int(1 / 2)
    with pytest.raises(TypeError):
        Graph.from_int(1.2)
    with pytest.raises(ValueError):
        Graph.from_int(-1)


@pytest.mark.parametrize(
    "method, params",
    [
        ["is_rigid", []],
        ["is_min_rigid", []],
        ["is_redundantly_rigid", []],
        ["is_vertex_redundantly_rigid", []],
        ["is_k_vertex_redundantly_rigid", [2]],
        ["is_k_redundantly_rigid", [2]],
        ["is_globally_rigid", []],
        ["is_Rd_dependent", []],
        ["is_Rd_independent", []],
        ["is_Rd_circuit", []],
        ["is_Rd_closed", []],
        ["rigid_components", []],
        ["_input_check_no_loop", []],
        ["k_extension", [0, [1, 2], []]],
        ["zero_extension", [[1, 2], []]],
        ["one_extension", [[1, 2, 3], [1, 2]]],
    ],
)
def test_loop_error(method, params):
    with pytest.raises(LoopError):
        G = Graph([[1, 2], [1, 1], [2, 3], [1, 3]])
        func = getattr(G, method)
        func(*params)
    with pytest.raises(LoopError):
        G = Graph([[1, 1]])
        func = getattr(G, method)
        func(*params)


@pytest.mark.parametrize(
    "method, params",
    [
        ["all_k_extensions", [1]],
    ],
)
def test_iterator_loop_error(method, params):
    with pytest.raises(LoopError):
        G = Graph([[1, 2], [1, 1], [2, 3], [1, 3]])
        func = getattr(G, method)
        next(func(*params))
    with pytest.raises(LoopError):
        G = Graph([[1, 1]])
        func = getattr(G, method)
        next(func(*params))


@pytest.mark.parametrize(
    "method, params",
    [
        ["extension_sequence", [1.1]],
        ["is_Rd_circuit", [2.1]],
        ["is_Rd_closed", [3.2]],
        ["is_Rd_dependent", [3 / 2]],
        ["is_Rd_independent", [1.2]],
        ["is_globally_rigid", [3.1]],
        ["is_k_redundantly_rigid", [2, 3.7]],
        ["is_k_vertex_redundantly_rigid", [2, 2.3]],
        ["is_min_k_redundantly_rigid", [2, 3.7]],
        ["is_min_k_vertex_redundantly_rigid", [2, 2.3]],
        ["is_min_redundantly_rigid", [2.6]],
        ["is_min_vertex_redundantly_rigid", [3.2]],
        ["is_min_rigid", [1.2]],
        ["is_rigid", [1.1]],
        ["is_redundantly_rigid", [math.log(2)]],
        ["is_vertex_redundantly_rigid", [4.8]],
        ["k_extension", [0, [1, 2], [], 4, 2.6]],
        ["one_extension", [[1, 2, 3], [1, 2], 4, 2.6]],
        ["random_framework", [1.1]],
        ["rigid_components", [3.7]],
        ["zero_extension", [[1, 2], 4, 2.6]],
    ],
)
def test_dimension_type_error(method, params):
    with pytest.raises(TypeError):
        G = Graph([[1, 2], [1, 3], [2, 3]])
        func = getattr(G, method)
        func(*params)


@pytest.mark.parametrize(
    "method, params",
    [
        ["extension_sequence", [0]],
        ["extension_sequence", [-2]],
        ["is_Rd_circuit", [0]],
        ["is_Rd_circuit", [-1]],
        ["is_Rd_closed", [0]],
        ["is_Rd_closed", [-2]],
        ["is_Rd_dependent", [0]],
        ["is_Rd_dependent", [-2]],
        ["is_Rd_independent", [0]],
        ["is_Rd_independent", [-1]],
        ["is_globally_rigid", [0]],
        ["is_globally_rigid", [-2]],
        ["is_k_redundantly_rigid", [2, 0]],
        ["is_k_redundantly_rigid", [2, -4]],
        ["is_k_vertex_redundantly_rigid", [2, 0]],
        ["is_k_vertex_redundantly_rigid", [2, -7]],
        ["is_min_k_redundantly_rigid", [2, 0]],
        ["is_min_k_redundantly_rigid", [2, -4]],
        ["is_min_k_vertex_redundantly_rigid", [2, 0]],
        ["is_min_k_vertex_redundantly_rigid", [2, -7]],
        ["is_min_redundantly_rigid", [0]],
        ["is_min_redundantly_rigid", [-2]],
        ["is_min_vertex_redundantly_rigid", [0]],
        ["is_min_vertex_redundantly_rigid", [-4]],
        ["is_min_rigid", [0]],
        ["is_min_rigid", [-3]],
        ["is_rigid", [0]],
        ["is_rigid", [-2]],
        ["is_redundantly_rigid", [0]],
        ["is_redundantly_rigid", [-2]],
        ["is_vertex_redundantly_rigid", [0]],
        ["is_vertex_redundantly_rigid", [-3]],
        ["k_extension", [0, [1, 2], [], 4, 0]],
        ["k_extension", [0, [1, 2], [], 4, -3]],
        ["one_extension", [[1, 2, 3], [1, 2], 4, 0]],
        ["one_extension", [[1, 2, 3], [1, 2], 4, -3]],
        ["random_framework", [0]],
        ["random_framework", [-2]],
        ["rigid_components", [0]],
        ["rigid_components", [-4]],
        ["zero_extension", [[1, 2], 4, 0]],
        ["zero_extension", [[1, 2], 4, -3]],
    ],
)
def test_dimension_value_error(method, params):
    with pytest.raises(ValueError):
        G = Graph([[1, 2], [1, 3], [2, 3]])
        func = getattr(G, method)
        func(*params)


@pytest.mark.parametrize(
    "method, params",
    [
        ["all_k_extensions", [1, 2.1]],
    ],
)
def test_iterator_dimension_type_error(method, params):
    with pytest.raises(TypeError):
        G = Graph([[1, 2], [1, 3], [2, 3]])
        func = getattr(G, method)
        next(func(*params))


@pytest.mark.parametrize(
    "method, params",
    [
        ["all_k_extensions", [1, 0]],
        ["all_k_extensions", [2, -1]],
    ],
)
def test_iterator_dimension_value_error(method, params):
    with pytest.raises(ValueError):
        G = Graph([[1, 2], [1, 3], [2, 3]])
        func = getattr(G, method)
        next(func(*params))


@pytest.mark.parametrize(
    "method, params",
    [
        ["is_k_redundantly_rigid", [2.4, 3]],
        ["is_k_vertex_redundantly_rigid", [3.7, 2]],
        ["is_min_k_redundantly_rigid", [2.5, 3]],
        ["is_min_k_vertex_redundantly_rigid", [2 / 3, 2]],
        ["k_extension", [0.3, [1, 2], [], 4, 2]],
    ],
)
def test_parameter_type_error(method, params):
    with pytest.raises(TypeError):
        G = Graph([[1, 2], [1, 3], [2, 3]])
        func = getattr(G, method)
        func(*params)


@pytest.mark.parametrize(
    "method, params",
    [
        ["is_k_redundantly_rigid", [-1, 3]],
        ["is_k_redundantly_rigid", [-2, 4]],
        ["is_k_vertex_redundantly_rigid", [-1, 2]],
        ["is_k_vertex_redundantly_rigid", [-3, 7]],
        ["is_min_k_redundantly_rigid", [-1, 3]],
        ["is_min_k_redundantly_rigid", [-2, 4]],
        ["is_min_k_vertex_redundantly_rigid", [-1, 2]],
        ["is_min_k_vertex_redundantly_rigid", [-3, 7]],
        ["k_extension", [-1, [1, 2], [], 4, 2]],
        ["k_extension", [-2, [1, 2], [], 4, 3]],
    ],
)
def test_parameter_value_error(method, params):
    with pytest.raises(ValueError):
        G = Graph([[1, 2], [1, 3], [2, 3]])
        func = getattr(G, method)
        func(*params)


@pytest.mark.parametrize(
    "method, params",
    [
        ["all_k_extensions", [1.1, 2]],
    ],
)
def test_iterator_parameter_type_error(method, params):
    with pytest.raises(TypeError):
        G = Graph([[1, 2], [1, 3], [2, 3]])
        func = getattr(G, method)
        next(func(*params))


@pytest.mark.parametrize(
    "method, params",
    [
        ["all_k_extensions", [-1, 2]],
        ["all_k_extensions", [-2, 1]],
    ],
)
def test_iterator_parameter_value_error(method, params):
    with pytest.raises(ValueError):
        G = Graph([[1, 2], [1, 3], [2, 3]])
        func = getattr(G, method)
        next(func(*params))


@pytest.mark.parametrize(
    "method, params",
    [
        ["is_min_rigid", [3]],
        ["is_rigid", [3]],
    ],
)
def test_dimension_sparsity_error(method, params):
    with pytest.raises(ValueError):
        G = graphs.DoubleBanana()
        func = getattr(G, method)
        func(*params, algorithm="sparsity")


def test_k_extension():
    assert graphs.Complete(2).zero_extension([0, 1]) == graphs.Complete(3)
    assert graphs.Complete(2).zero_extension([1], dim=1) == graphs.Path(3)
    assert graphs.Complete(4).one_extension([0, 1, 2], (0, 1)) == Graph(
        [(0, 2), (0, 3), (0, 4), (1, 2), (1, 3), (1, 4), (2, 3), (2, 4)]
    )
    assert graphs.CompleteBipartite(3, 2).one_extension(
        [0, 1, 2, 3, 4], (0, 3), dim=4
    ) == Graph(
        [
            (0, 4),
            (0, 5),
            (1, 3),
            (1, 4),
            (1, 5),
            (2, 3),
            (2, 4),
            (2, 5),
            (3, 5),
            (4, 5),
        ]
    )

    assert graphs.CompleteBipartite(3, 2).k_extension(
        2, [0, 1, 3], [(0, 3), (1, 3)], dim=1
    ) == Graph([(0, 4), (0, 5), (1, 4), (1, 5), (2, 3), (2, 4), (3, 5)])
    assert graphs.CompleteBipartite(3, 2).k_extension(
        2, [0, 1, 3, 4], [(0, 3), (1, 3)]
    ) == Graph([(0, 4), (0, 5), (1, 4), (1, 5), (2, 3), (2, 4), (3, 5), (4, 5)])
    assert graphs.Cycle(6).k_extension(
        4, [0, 1, 2, 3, 4], [(0, 1), (1, 2), (2, 3), (3, 4)], dim=1
    ) == Graph([(0, 5), (0, 6), (1, 6), (2, 6), (3, 6), (4, 5), (4, 6)])


def test_all_k_extensions():
    for extension in graphs.Complete(4).all_k_extensions(1, 1):
        assert extension in [
            Graph([[0, 2], [0, 3], [0, 4], [1, 2], [1, 3], [1, 4], [2, 3]]),
            Graph([[0, 1], [0, 3], [0, 4], [1, 2], [1, 3], [2, 3], [2, 4]]),
            Graph([[0, 1], [0, 2], [0, 4], [1, 2], [1, 3], [2, 3], [3, 4]]),
            Graph([[0, 1], [0, 2], [0, 3], [1, 3], [1, 4], [2, 3], [2, 4]]),
            Graph([[0, 1], [0, 2], [0, 3], [1, 2], [1, 4], [2, 3], [3, 4]]),
            Graph([[0, 1], [0, 2], [0, 3], [1, 2], [1, 3], [2, 4], [3, 4]]),
        ]
    for extension in graphs.Complete(4).all_k_extensions(
        2, 2, only_non_isomorphic=True
    ):
        assert extension in [
            Graph([[0, 3], [0, 4], [1, 2], [1, 3], [1, 4], [2, 3], [2, 4], [3, 4]]),
            Graph([[0, 2], [0, 3], [0, 4], [1, 2], [1, 3], [1, 4], [2, 4], [3, 4]]),
        ]
    all_diamond_0_2 = list(
        graphs.Diamond().all_k_extensions(0, 2, only_non_isomorphic=True)
    )
    assert (
        len(all_diamond_0_2) == 3
        and all_diamond_0_2[0]
        == Graph([[0, 1], [0, 2], [0, 3], [0, 4], [1, 2], [1, 4], [2, 3]])
        and all_diamond_0_2[1]
        == Graph([[0, 1], [0, 2], [0, 3], [0, 4], [1, 2], [2, 3], [2, 4]])
        and all_diamond_0_2[2]
        == Graph([[0, 1], [0, 2], [0, 3], [1, 2], [1, 4], [2, 3], [3, 4]])
    )
    all_diamond_1_2 = graphs.Diamond().all_k_extensions(1, 2, only_non_isomorphic=True)
    assert next(all_diamond_1_2) == Graph(
        [[0, 2], [0, 3], [0, 4], [1, 2], [1, 4], [2, 3], [2, 4]]
    ) and next(all_diamond_1_2) == Graph(
        [[0, 2], [0, 3], [0, 4], [1, 2], [1, 4], [2, 3], [3, 4]]
    )


@pytest.mark.parametrize(
    "graph, k, dim, sol",
    [
        [Graph.from_int(254), 1, 2, [3934, 4011, 6891, 7672, 7916]],
        [graphs.Diamond(), 0, 2, [223, 239, 254]],
        [graphs.Complete(4), 0, 3, [511]],
        [graphs.CompleteMinusOne(5), 0, 1, [1535, 8703]],
        [
            Graph.from_int(16350),
            2,
            3,
            [257911, 260603, 376807, 384943, 1497823, 1973983],
        ],
        [graphs.CompleteMinusOne(5), 2, 3, [4095, 7679, 7935, 8187]],
    ],
)
def test_all_k_extensions2(graph, k, dim, sol):
    assert misc.is_isomorphic_graph_list(
        list(graph.all_k_extensions(k, dim, only_non_isomorphic=True)),
        [Graph.from_int(igraph) for igraph in sol],
    )


@pytest.mark.parametrize(
    "graph, k, vertices, edges, dim",
    [
        [graphs.Complete(6), 2, [0, 1, 2], [[0, 1], [0, 2]], -1],
        [graphs.Complete(6), 2, [0, 1, 6], [[0, 1], [0, 6]], 1],
        [graphs.Complete(6), 2, [0, 1, 2], [[0, 1]], 1],
        [graphs.Complete(3), -1, [0], [], 2],
        [graphs.CompleteBipartite(2, 3), 2, [0, 1, 2], [[0, 1], [0, 2]], 1],
    ],
)
def test_k_extension_dim_error(graph, k, vertices, edges, dim):
    with pytest.raises(ValueError):
        graph.k_extension(k, vertices, edges, dim)


@pytest.mark.parametrize(
    "graph, k, vertices, edges",
    [
        [
            Graph.from_vertices_and_edges([1, 2, 3], [[1, 2], [2, 3], [3, 3]]),
            1,
            [1, 2, 3],
            [[3, 3]],
        ],
        [graphs.Complete(6), 2, [1, 2, 3, 4], [[1, 2], [1, 2]]],
        [graphs.Complete(6), 2, [1, 2, 3, 4], [[1, 2], [2, 1]]],
        [graphs.Complete(6), 2, [1, 2, 3, 4], [(1, 2), [1, 2]]],
        [graphs.Complete(6), 2, [1, 2, 3, 4], [(1, 2), [2, 1]]],
        [graphs.Complete(6), 2, [1, 2, 3, 4], [(1, 2), (1, 2)]],
        [graphs.Complete(6), 2, [1, 2, 3, 4], [(1, 2), (2, 1)]],
        [graphs.Complete(6), 3, [1, 2, 3, 4, 5], [[1, 2], [2, 3], [1, 2]]],
    ],
)
def test_k_extension_error(graph, k, vertices, edges):
    with pytest.raises(ValueError):
        graph.k_extension(k, vertices, edges)


def test_all_k_extension_error():
    with pytest.raises(ValueError):
        list(Graph.from_vertices([0, 1, 2]).all_k_extensions(1, 1))


@pytest.mark.parametrize(
    "graph, dim, sol",
    [
        [Graph.from_int(254), 2, [3326, 3934, 4011, 6891, 7672, 7916, 10479, 12511]],
        [graphs.Diamond(), 2, [223, 239, 254]],
        [graphs.Complete(4), 3, [511]],
        [graphs.Complete(1), 1, [1]],
        [graphs.CompleteMinusOne(5), 1, [1535, 8703]],
        [
            Graph.from_int(16350),
            3,
            [257911, 260603, 376807, 384943, 515806, 981215, 1497823, 1973983],
        ],
        [graphs.CompleteMinusOne(5), 3, [4095, 7679, 7935, 8187, 16350]],
    ],
)
def test_all_extensions(graph, dim, sol):
    assert misc.is_isomorphic_graph_list(
        list(graph.all_extensions(dim, only_non_isomorphic=True)),
        [Graph.from_int(igraph) for igraph in sol],
    )


@pytest.mark.parametrize(
    "graph, dim",
    [
        [Graph.from_int(254), 2],
        [graphs.Diamond(), 2],
        [graphs.ThreePrism(), 2],
        [graphs.Complete(2), 1],
        [graphs.Complete(1), 1],
        [graphs.CompleteMinusOne(5), 1],
        [Graph.from_int(16350), 3],
        [graphs.CompleteMinusOne(5), 3],
    ],
)
def test_all_extensions_single(graph, dim):
    for k in range(0, dim):
        assert misc.is_isomorphic_graph_list(
            list(graph.all_extensions(dim, only_non_isomorphic=True, k_min=k, k_max=k)),
            list(graph.all_k_extensions(k, dim, only_non_isomorphic=True)),
        )
        assert misc.is_isomorphic_graph_list(
            list(graph.all_extensions(dim, k_min=k, k_max=k)),
            list(graph.all_k_extensions(k, dim)),
        )


@pytest.mark.parametrize(
    "graph, dim, k_min, k_max",
    [
        [graphs.Diamond(), 2, -1, 0],
        [graphs.ThreePrism(), 2, 0, -1],
        [graphs.Diamond(), 2, 2, 1],
        [graphs.Diamond(), 2, 3, None],
        [graphs.Complete(4), 3, -2, -1],
        [graphs.CompleteMinusOne(5), 1, 5, 4],
        [graphs.Complete(3), 3, 5, None],
    ],
)
def test_all_extensions_value_error(graph, dim, k_min, k_max):
    with pytest.raises(ValueError):
        list(graph.all_extensions(dim=dim, k_min=k_min, k_max=k_max))


@pytest.mark.parametrize(
    "graph, dim, k_min, k_max",
    [
        [graphs.Diamond(), 2, 0, 1.4],
        [graphs.Diamond(), 2, 0.2, 2],
        [graphs.Diamond(), 1.2, 2, 1],
        [graphs.Diamond(), "2", 2, 1],
        [graphs.Diamond(), 1, 2, "1"],
        [graphs.Diamond(), 2, 3 / 2, None],
        [graphs.Diamond(), 2, "2", None],
        [graphs.Diamond(), None, 2, 1],
        [graphs.Diamond(), 1, None, 1],
    ],
)
def test_all_extensions_type_error(graph, dim, k_min, k_max):
    with pytest.raises(TypeError):
        list(graph.all_extensions(dim=dim, k_min=k_min, k_max=k_max))


@pytest.mark.parametrize(
    "graph",
    [
        graphs.Complete(2),
        graphs.Complete(3),
        graphs.CompleteBipartite(3, 3),
        graphs.Diamond(),
        graphs.ThreePrism(),
        graphs.CubeWithDiagonal(),
        Graph.from_int(6462968),
        Graph.from_int(69380589),
        Graph.from_int(19617907),
        Graph.from_int(170993054),
        Graph.from_int(173090142),
    ],
)
def test_has_extension_sequence(graph):
    assert graph.has_extension_sequence()


@pytest.mark.parametrize(
    "graph",
    [
        graphs.Path(3),
        graphs.CompleteBipartite(1, 2),
        graphs.Complete(4),
        graphs.Cycle(6),
        graphs.K33plusEdge(),
        graphs.ThreePrismPlusEdge(),
        Graph.from_int(2269176),
        Graph.from_int(19650659),
        Graph.from_vertices([0]),
        Graph.from_vertices([]),
    ],
)
def test_has_not_extension_sequence(graph):
    assert not graph.has_extension_sequence()


def test_extension_sequence_solution():
    assert graphs.Complete(2).extension_sequence(return_type="graphs") == [
        Graph([[0, 1]]),
    ]

    assert graphs.Complete(3).extension_sequence(return_type="graphs") == [
        Graph([[1, 2]]),
        Graph([[0, 1], [0, 2], [1, 2]]),
    ]

    solution = [
        Graph([[3, 4]]),
        Graph([[2, 3], [2, 4], [3, 4]]),
        Graph([[1, 3], [1, 4], [2, 3], [2, 4], [3, 4]]),
        Graph([[1, 3], [1, 4], [1, 5], [2, 3], [2, 4], [2, 5], [3, 4]]),
        Graph(
            [[0, 3], [0, 4], [0, 5], [1, 3], [1, 4], [1, 5], [2, 3], [2, 4], [2, 5]],
        ),
    ]
    assert (
        graphs.CompleteBipartite(3, 3).extension_sequence(return_type="graphs")
        == solution
    )

    solution_ext = [
        [0, [3, 4], [], 2],  # k, vertices, edges, new_vertex
        [0, [3, 4], [], 1],
        [0, [1, 2], [], 5],
        [1, [3, 4, 5], [(3, 4)], 0],
    ]
    G = Graph([[3, 4]])
    for i in range(len(solution)):
        assert solution[i] == G
        if i < len(solution_ext):
            G.k_extension(*solution_ext[i], dim=2, inplace=True)

    assert graphs.Diamond().extension_sequence(return_type="graphs") == [
        Graph([[2, 3]]),
        Graph([[0, 2], [0, 3], [2, 3]]),
        Graph([[0, 1], [0, 2], [0, 3], [1, 2], [2, 3]]),
    ]

    result = graphs.ThreePrism().extension_sequence(return_type="graphs")
    solution = [
        Graph([[4, 5]]),
        Graph([[3, 4], [3, 5], [4, 5]]),
        Graph([[1, 3], [1, 4], [3, 4], [3, 5], [4, 5]]),
        Graph([[1, 2], [1, 3], [1, 4], [2, 5], [3, 4], [3, 5], [4, 5]]),
        Graph(
            [[0, 1], [0, 2], [0, 3], [1, 2], [1, 4], [2, 5], [3, 4], [3, 5], [4, 5]],
        ),
    ]
    assert solution == result
    solution_ext = [
        [0, [4, 5], [], 3],  # k, vertices, edges, new_vertex
        [0, [3, 4], [], 1],
        [0, [1, 5], [], 2],
        [1, [1, 2, 3], [(1, 3)], 0],
    ]
    G = Graph([[4, 5]])
    for i in range(len(result)):
        assert result[i] == G
        if i < len(solution_ext):
            G.k_extension(*solution_ext[i], dim=2, inplace=True)


@pytest.mark.parametrize(
    "graph",
    [
        graphs.Complete(2),
        graphs.Complete(3),
        graphs.CompleteBipartite(3, 3),
        graphs.Diamond(),
        graphs.ThreePrism(),
        graphs.CubeWithDiagonal(),
        Graph.from_int(6462968),
        Graph.from_int(69380589),
        Graph.from_int(19617907),
        Graph.from_int(170993054),
        Graph.from_int(173090142),
    ],
)
def test_extension_sequence(graph):
    ext = graph.extension_sequence(return_type="both")
    assert ext is not None
    current = ext[0]
    for i in range(1, len(ext)):
        current = current.k_extension(*ext[i][1])
        assert current == ext[i][0]


@pytest.mark.parametrize(
    "graph, dim",
    [
        [graphs.Complete(2), 2],
        [graphs.Complete(3), 2],
        [graphs.CompleteBipartite(3, 3), 2],
        [graphs.Diamond(), 2],
        [graphs.ThreePrism(), 2],
        [graphs.CubeWithDiagonal(), 2],
        [Graph.from_int(6462968), 2],
        [Graph.from_int(69380589), 2],
        [Graph.from_int(19617907), 2],
        [Graph.from_int(170993054), 2],
        [Graph.from_int(173090142), 2],
        [graphs.Complete(2), 1],
        [Graph.from_int(75), 1],
        [Graph.from_int(77), 1],
        [Graph.from_int(86), 1],
        [graphs.Complete(1), 1],
        [graphs.Complete(4), 3],
        [graphs.CompleteMinusOne(5), 3],
        [Graph.from_int(16350), 3],
        [Graph.from_int(4095), 3],
        [graphs.DoubleBanana(), 3],
    ],
)
def test_extension_sequence_dim(graph, dim):
    ext = graph.extension_sequence(dim=dim, return_type="both")
    assert ext is not None
    current = ext[0]
    for i in range(1, len(ext)):
        current = current.k_extension(*ext[i][1], dim=dim)
        assert current == ext[i][0]


@pytest.mark.parametrize(
    "graph, dim",
    [
        [graphs.Complete(2), 2],
        [graphs.Complete(3), 2],
        [graphs.CompleteBipartite(3, 3), 2],
        [graphs.Diamond(), 2],
        [graphs.ThreePrism(), 2],
        [graphs.CubeWithDiagonal(), 2],
        [Graph.from_int(6462968), 2],
        [Graph.from_int(69380589), 2],
        [Graph.from_int(19617907), 2],
        [Graph.from_int(170993054), 2],
        [Graph.from_int(173090142), 2],
        [graphs.Complete(2), 1],
        [Graph.from_int(75), 1],
        [Graph.from_int(77), 1],
        [Graph.from_int(86), 1],
        [graphs.Complete(1), 1],
    ],
)
def test_extension_sequence_min_rigid(graph, dim):
    ext = graph.extension_sequence(dim=dim, return_type="graphs")
    assert ext is not None
    for current in ext:
        assert current.is_min_rigid(dim)


@pytest.mark.parametrize(
    "graph",
    [
        graphs.Path(3),
        graphs.CompleteBipartite(1, 2),
        graphs.Complete(4),
        graphs.Cycle(6),
        graphs.K33plusEdge(),
        graphs.ThreePrismPlusEdge(),
        Graph.from_int(2269176),
        Graph.from_int(19650659),
        Graph.from_vertices([0]),
        Graph.from_vertices([]),
    ],
)
def test_extension_sequence_none(graph):
    assert graph.extension_sequence() is None


@pytest.mark.parametrize(
    "graph, dim",
    [
        [graphs.Path(3), 2],
        [graphs.CompleteBipartite(1, 2), 2],
        [graphs.Complete(4), 2],
        [graphs.Cycle(6), 2],
        [graphs.K33plusEdge(), 2],
        [graphs.ThreePrismPlusEdge(), 2],
        [Graph.from_int(2269176), 2],
        [Graph.from_int(19650659), 2],
        [Graph.from_vertices([0]), 2],
        [Graph.from_vertices([]), 2],
        [graphs.Cycle(3), 1],
        [graphs.Complete(4), 1],
        [graphs.Complete(6), 3],
    ],
)
def test_extension_sequence_dim_none(graph, dim):
    assert graph.extension_sequence(dim) is None


def test_extension_sequence_error():
    with pytest.raises(NotSupportedValueError):
        graphs.Complete(3).extension_sequence(return_type="Test")


def test_CompleteOnVertices():
    assert Graph.CompleteOnVertices([0, 1, 2, 3, 4, 5]) == graphs.Complete(6)
    assert Graph.CompleteOnVertices(
        ["a", "b", "c", "d", "e", "f", "g", "h"]
    ).is_isomorphic(graphs.Complete(8))
    assert Graph.CompleteOnVertices(["vertex", 1, "vertex_1", 3, 4]).is_isomorphic(
        graphs.Complete(5)
    )
    assert Graph.CompleteOnVertices(["vertex", 1]).is_isomorphic(graphs.Complete(2))
    assert Graph.CompleteOnVertices(["vertex"]).is_isomorphic(graphs.Complete(1))
    assert Graph.CompleteOnVertices(
        [0, 1, 2, 3, 4, 5, 6, 7, 8, 9, 10, 11, 12, 13, 14, 15, 16, 17, 18, 19]
    ).is_isomorphic(graphs.Complete(20))


@pytest.mark.parametrize(
    "graph",
    [
        Graph.from_vertices([]),
        Graph.from_vertices([1, 2, 3]),
        Graph.from_vertices_and_edges([1, 2, 3], [[1, 2], [2, 3]]),
        Graph([[1, 2], [2, 3]]),
    ],
)
def test__input_check_no_loop(graph):
    assert graph._input_check_no_loop() is None


@pytest.mark.parametrize(
    "graph",
    [
        Graph([[1, 1]]),
        Graph([[1, 2], [2, 3], [3, 3]]),
    ],
)
def test__input_check_no_loop_error(graph):
    with pytest.raises(LoopError):
        graph._input_check_no_loop()


@pytest.mark.parametrize(
    "vertices, edges",
    [
        [[1], [[1, 1]]],
        [[1, 2, 3], [[1, 2], [2, 3], [3, 3]]],
    ],
)
def test__input_check_no_loop_error2(vertices, edges):
    with pytest.raises(LoopError):
        Graph.from_vertices_and_edges(vertices, edges)._input_check_no_loop()


@pytest.mark.parametrize(
    "graph, vertex",
    [
        [Graph.from_vertices([1]), 1],
        [Graph.from_vertices([1, 2, 3]), 3],
        [Graph.from_vertices_and_edges([1, 2, 3], [[1, 2], [2, 3]]), 3],
        [Graph([[1, 2], [2, 3]]), 2],
        [Graph([[1, 2], [1, 1]]), 1],
        [graphs.Complete(3), 0],
        [graphs.Diamond(), 3],
        [Graph.from_vertices([1]), [1]],
        [Graph.from_vertices([1, 2, 3]), [2, 3]],
        [Graph.from_vertices_and_edges([1, 2, 3], [[1, 2], [2, 3]]), [1, 3]],
        [Graph([[1, 2], [2, 3]]), [2, 2]],
        [graphs.Complete(3), [0, 1]],
        [graphs.Diamond(), [1, 3]],
        [Graph([["a", "b"], ["b", 3]]), "a"],
        [Graph([["a", "b"], ["b", 3]]), ["a", "b"]],
        [Graph([["a", "b"], ["b", 3]]), ["a", 3]],
        [Graph([[-1, -2], [-2, 3]]), -1],
        [Graph([[-1, -2], [-2, 3]]), [-1, -2]],
        [Graph([[-1, -2], [-2, 3]]), [-1, 3]],
    ],
)
def test__input_check_vertex_members(graph, vertex):
    assert graph._input_check_vertex_members(vertex) is None


@pytest.mark.parametrize(
    "graph, vertex",
    [
        [Graph([]), 1],
        [Graph.from_vertices([1]), 2],
        [Graph.from_vertices([1, 2, 3]), 4],
        [Graph.from_vertices_and_edges([1, 2, 3], [[1, 2], [2, 3]]), -1],
        [Graph([[1, 2], [2, 3]]), 0],
        [Graph([[1, 2], [1, 1]]), 3],
        [graphs.Complete(3), "a"],
        [graphs.Diamond(), 10],
        [Graph.from_vertices([1]), [2]],
        [Graph.from_vertices([1, 2, 3]), [3, 4]],
        [Graph.from_vertices_and_edges([1, 2, 3], [[1, 2], [2, 3]]), [5, 6]],
        [Graph([[1, 2], [2, 3]]), [2, 2, 4]],
        [graphs.Complete(3), [0, 4]],
        [graphs.Diamond(), [1, 2, 12]],
        [Graph([["a", "b"], ["b", 3]]), "c"],
        [Graph([["a", "b"], ["b", 3]]), ["a", "c"]],
        [Graph([["a", "b"], ["b", 3]]), ["a", 4]],
        [Graph([[-1, -2], [-2, 3]]), -3],
        [Graph([[-1, -2], [-2, 3]]), [-1, -2, 4]],
        [Graph([[-1, -2], [-2, 3]]), [-1, 3, -3]],
    ],
)
def test__input_check_vertex_members_error(graph, vertex):
    with pytest.raises(ValueError):
        graph._input_check_vertex_members(vertex)


@pytest.mark.parametrize(
    "graph, edge",
    [
        [Graph.from_vertices_and_edges([1, 2, 3], [(1, 2), (2, 3)]), (1, 2)],
        [Graph.from_vertices_and_edges([1, 2, 3], [(1, 2), (2, 3)]), [3, 2]],
        [Graph([[1, 2], [2, 3]]), [1, 2]],
        [Graph([[1, 2], [1, 1]]), [1, 1]],
        [graphs.Complete(3), [0, 1]],
        [graphs.Diamond(), [1, 2]],
        [Graph([["a", "b"], ["b", 3]]), ["a", "b"]],
        [Graph([["a", "b"], ["b", 3]]), (3, "b")],
        [Graph([["a", "b"], ["b", 3]]), ["b", "a"]],
        [Graph([[-1, -2], [-2, 3]]), [-2, -1]],
        [Graph([[-1, -2], [-2, 3]]), [-1, -2]],
        [Graph([[-1, -2], [-2, 3]]), [-2, 3]],
    ],
)
def test__input_check_edge(graph, edge):
    assert graph._input_check_edge(edge) is None
    assert graph._input_check_edge_format(edge) is None


@pytest.mark.parametrize(
    "graph, edge, vertices",
    [
        [Graph.from_vertices_and_edges([1, 2, 3], [(1, 2), (2, 3)]), (1, 2), [1, 2, 2]],
        [Graph.from_vertices_and_edges([1, 2, 3], [(1, 2), (2, 3)]), [3, 2], [1, 2, 3]],
        [Graph([[1, 2], [2, 3]]), [1, 2], [2, 1]],
        [Graph([[1, 2], [2, 3], [3, 4]]), [1, 2], [3, 2, 1]],
        [Graph([[1, 2], [1, 1]]), [1, 1], [1, 2]],
        [Graph([[1, 2], [1, 1]]), [1, 1], [1, 1]],
        [Graph([[1, 2], [1, 1]]), [1, 1], [1]],
        [graphs.Complete(3), [0, 1], [0, 1, 2, 3, 4]],
        [graphs.Diamond(), [1, 2], [1, 2, 3]],
        [Graph([["a", "b"], ["b", 3]]), ["a", "b"], ["a", "b"]],
        [Graph([["a", "b"], ["b", 3]]), (3, "b"), ["a", "b", 3]],
        [Graph([["a", "b"], ["b", 3]]), ["b", "a"], ["a", "b", 3]],
        [Graph([[-1, -2], [-2, 3]]), [-2, -1], [-3, -2, -1, 0, 1, 2, 3]],
        [Graph([[-1, -2], [-2, 3]]), [-1, -2], [-1, -2, 3]],
        [Graph([[-1, -2], [-2, 3]]), [-2, 3], [-2, 3]],
    ],
)
def test__input_check_edge_on_vertices(graph, edge, vertices):
    assert graph._input_check_edge(edge, vertices) is None


@pytest.mark.parametrize(
    "graph, edge",
    [
        [Graph([]), (1, 3)],
        [Graph.from_vertices_and_edges([1, 2, 3], [(1, 2), (2, 3)]), (1, 3)],
        [Graph.from_vertices_and_edges([1, 2, 3], [(1, 2), (2, 3)]), [3, 1]],
        [Graph([[1, 2], [2, 3]]), [1, 3]],
        [graphs.Complete(3), [0, 4]],
        [graphs.Diamond(), [1, -2]],
        [Graph([["a", "b"], ["b", 3]]), ["a", "c"]],
        [Graph([["a", "b"], ["b", 3]]), (3, "a")],
        [Graph([["a", "b"], ["b", 3]]), ["3", "a"]],
        [Graph([[-1, -2], [-2, 3]]), [3, -1]],
        [Graph([[-1, -2], [-2, 3]]), [-1, 0]],
        [Graph([[-1, -2], [-2, 3]]), [-2, -3]],
        [Graph([[1, 2], [1, 1]]), [2, 2]],
    ],
)
def test__input_check_edge_value_error(graph, edge):
    with pytest.raises(ValueError):
        graph._input_check_edge(edge)


@pytest.mark.parametrize(
    "graph, edge",
    [
        [Graph.from_vertices_and_edges([1, 2, 3], [(1, 2), (2, 3)]), (1, 1)],
        [Graph.from_vertices_and_edges([1, 2, 3], [(1, 2), (2, 3)]), [3, 3]],
        [Graph([["a", "b"], ["b", 3]]), ["a", "a"]],
        [Graph([[-1, -2], [-2, 3]]), [-2, -2]],
        [Graph([[1, 2], [1, 1]]), [1, 1]],
    ],
)
def test__input_check_edge_format_loopfree_loop_error(graph, edge):
    assert graph._input_check_edge_format(edge, loopfree=False) is None
    assert graph._input_check_edge_format(edge) is None
    with pytest.raises(LoopError):
        graph._input_check_edge_format(edge, loopfree=True)


@pytest.mark.parametrize(
    "graph, edge, vertices",
    [
        [Graph.from_vertices_and_edges([1, 2, 3], [(1, 2), (2, 3)]), (1, 2), [1, 3, 3]],
        [Graph.from_vertices_and_edges([1, 2, 3], [(1, 2), (2, 3)]), [3, 2], [1, 3]],
        [Graph([[1, 2], [2, 3]]), [1, 2], [2, 2]],
        [Graph([[1, 2], [2, 3], [3, 4]]), [1, 2], [3, 2]],
        [Graph([[1, 2], [1, 1]]), [1, 1], [2, 2]],
        [Graph([[1, 2], [1, 1]]), [1, 1], [2, 3]],
        [Graph([[1, 2], [1, 1]]), [1, 1], [0]],
        [graphs.Complete(3), [0, 1], [1, 2, 3, 4]],
        [graphs.Diamond(), [1, 2], [1, 3]],
        [Graph([["a", "b"], ["b", 3]]), ["a", "b"], ["a", "c"]],
        [Graph([["a", "b"], ["b", 3]]), (3, "b"), ["a", "b", 2]],
        [Graph([["a", "b"], ["b", 3]]), ["b", "a"], ["a"]],
        [Graph([[-1, -2], [-2, 3]]), [-2, -1], [-3, -2, 0, 1, 2, 3]],
        [Graph([[-1, -2], [-2, 3]]), [-1, -2], [-2, 3]],
        [Graph([[-1, -2], [-2, 3]]), [-2, 3], [3]],
        [graphs.Diamond(), [[1, 2], [2, 3]], None],
        [graphs.Diamond(), [[1, 2], [2, 3]], [1, 2, 3]],
    ],
)
def test__input_check_edge_on_vertices_value_error(graph, edge, vertices):
    with pytest.raises(ValueError):
        graph._input_check_edge(edge, vertices)


@pytest.mark.parametrize(
    "graph, edge",
    [
        [Graph.from_vertices_and_edges([1, 2, 3], [(1, 2), (2, 3)]), (1,)],
        [Graph.from_vertices_and_edges([1, 2, 3], [(1, 2), (2, 3)]), 1],
        [Graph.from_vertices_and_edges([1, 2, 3], [(1, 2), (2, 3)]), [1]],
        [Graph.from_vertices_and_edges([1, 2, 3], [(1, 2), (2, 3)]), [1, 2, 3]],
        [Graph.from_vertices_and_edges([1, 2, 3], [(1, 2), (2, 3)]), "[3, 2]"],
        [Graph([[1, 2], [2, 3]]), "12"],
        [graphs.Complete(3), [[0, 1]]],
    ],
)
def test__input_check_edge_type_error(graph, edge):
    with pytest.raises(TypeError):
        graph._input_check_edge(edge)
    with pytest.raises(TypeError):
        graph._input_check_edge_format(edge)


@pytest.mark.parametrize(
    "graph, edge, vertices",
    [
        [Graph.from_vertices_and_edges([1, 2, 3], [(1, 2), (2, 3)]), (1,), [1, 2, 3]],
        [Graph.from_vertices_and_edges([1, 2, 3], [(1, 2), (2, 3)]), 1, [1, 2, 3]],
        [Graph.from_vertices_and_edges([1, 2, 3], [(1, 2), (2, 3)]), [1], [1, 2, 3]],
        [Graph([(1, 2), (2, 3)]), [1, 2, 3], [1, 2, 3]],
        [
            Graph.from_vertices_and_edges([1, 2, 3], [(1, 2), (2, 3)]),
            "[3, 2]",
            [1, 2, 3],
        ],
        [Graph([[1, 2], [2, 3]]), "12", [1, 2, 3]],
        [graphs.Complete(3), [[0, 1]], [1, 2, 3]],
        [Graph([[1, 2], [2, 3]]), [1, 2], "1"],
        [Graph([[1, 2], [2, 3]]), [1, 2], 1],
    ],
)
def test__input_check_edge_on_vertices_type_error(graph, edge, vertices):
    with pytest.raises(TypeError):
        graph._input_check_edge(edge, vertices)


@pytest.mark.parametrize(
    "graph, edge",
    [
        [Graph.from_vertices_and_edges([1, 2, 3], [(1, 2), (2, 3)]), [(1, 2)]],
        [Graph.from_vertices_and_edges([1, 2, 3], [(1, 2), (2, 3)]), [[3, 2]]],
        [Graph([[1, 2], [2, 3]]), [[1, 2]]],
        # [Graph([[1, 2], [1, 1]]), [[1, 1]]],
        [graphs.Complete(3), [[0, 1]]],
        [graphs.Diamond(), [[1, 2]]],
        [Graph([["a", "b"], ["b", 3]]), [["a", "b"]]],
        [Graph([["a", "b"], ["b", 3]]), [(3, "b")]],
        [Graph([["a", "b"], ["b", 3]]), [["b", "a"]]],
        [Graph([[-1, -2], [-2, 3]]), [[-2, -1]]],
        [Graph([[-1, -2], [-2, 3]]), [[-1, -2]]],
        [Graph([[-1, -2], [-2, 3]]), [[-2, 3]]],
        [Graph.from_vertices_and_edges([1, 2, 3], [(1, 2), (2, 3)]), [(1, 2), (3, 2)]],
        [Graph.from_vertices_and_edges([1, 2, 3], [(1, 2), (2, 3)]), [[3, 2], [1, 2]]],
        [Graph([[1, 2], [2, 3]]), [[1, 2], (2, 3)]],
        [graphs.Complete(3), [[0, 1], [1, 2]]],
        [graphs.Diamond(), [[1, 2], [2, 3]]],
        [Graph([["a", "b"], ["b", 3]]), [["a", "b"], ["b", 3]]],
        [Graph([["a", "b"], ["b", 3]]), [(3, "b"), ("a", "b")]],
        [Graph([["a", "b"], ["b", 3]]), [["b", "a"], (3, "b")]],
        [Graph([[-1, -2], [-2, 3]]), [[-2, -1], [-2, 3]]],
        [Graph([[-1, -2], [-2, 3]]), [[-1, -2], (-2, 3)]],
        [Graph([[-1, -2], [-2, 3]]), [[-2, 3], [-1, -2]]],
    ],
)
def test__input_check_edge_list(graph, edge):
    assert graph._input_check_edge_list(edge) is None
    assert graph._input_check_edge_format_list(edge) is None


@pytest.mark.parametrize(
    "graph, edge",
    [
        [Graph.from_vertices_and_edges([1, 2, 3], [(1, 2), (2, 3)]), [(1, 3)]],
        [Graph.from_vertices_and_edges([1, 2, 3], [(1, 2), (2, 3)]), [[3, 1]]],
        [Graph([[1, 2], [2, 3]]), [[1, 3]]],
        [graphs.Complete(3), [[0, 4]]],
        [graphs.Diamond(), [[1, -2]]],
        [Graph([["a", "b"], ["b", 3]]), [["a", "c"]]],
        [Graph([["a", "b"], ["b", 3]]), [(3, "a")]],
        [Graph([["a", "b"], ["b", 3]]), [["3", "a"]]],
        [Graph([[-1, -2], [-2, 3]]), [[3, -1]]],
        [Graph([[-1, -2], [-2, 3]]), [[-1, 0]]],
        [Graph([[-1, -2], [-2, 3]]), [[-2, -3]]],
        [Graph.from_vertices_and_edges([1, 2, 3], [(1, 2), (2, 3)]), [(1, 2), (3, 3)]],
        [Graph.from_vertices_and_edges([1, 2, 3], [(1, 2), (2, 3)]), [[3, 2], [1, 3]]],
        [Graph([[1, 2], [2, 3]]), [[1, 2], (2, 4)]],
        [graphs.Complete(3), [[0, 1], [1, -2]]],
        [graphs.Diamond(), [[1, 5], [2, 3]]],
        [Graph([["a", "b"], ["b", 3]]), [["a", "c"], ["b", 3]]],
        [Graph([["a", "b"], ["b", 3]]), [(3, "b"), ("a", "d")]],
        [Graph([["a", "b"], ["b", 3]]), [["b", "3"], (3, "b")]],
        [Graph([[-1, -2], [-2, 3]]), [[-2, -1], [1, 3]]],
        [Graph([[-1, -2], [-2, 3]]), [[-1, 5], (-2, 3)]],
        [Graph([[-1, -2], [-2, 3]]), [[-2, -3], [-1, -2]]],
        [graphs.Diamond(), [[[1, 2], [2, 3]]]],
    ],
)
def test__input_check_edge_list_value_error(graph, edge):
    with pytest.raises(ValueError):
        graph._input_check_edge_list(edge)


@pytest.mark.parametrize(
    "graph, edge",
    [
        [Graph.from_vertices_and_edges([1, 2, 3], [(1, 2), (2, 3)]), (1,)],
        [Graph.from_vertices_and_edges([1, 2, 3], [(1, 2), (2, 3)]), 1],
        [Graph.from_vertices_and_edges([1, 2, 3], [(1, 2), (2, 3)]), [(1,)]],
        [Graph.from_vertices_and_edges([1, 2, 3], [(1, 2), (2, 3)]), [1]],
        [Graph.from_vertices_and_edges([1, 2, 3], [(1, 2), (2, 3)]), "[3, 2]"],
        [Graph([[1, 2], [2, 3]]), "12"],
        [graphs.Complete(3), [0, 1]],
        [graphs.Diamond(), (1, 2)],
    ],
)
def test__input_check_edge_list_type_error(graph, edge):
    with pytest.raises(TypeError):
        graph._input_check_edge_list(edge)
    with pytest.raises(TypeError):
        graph._input_check_edge_format_list(edge)


@pytest.mark.parametrize(
    "graph, vertex_order",
    [
        [Graph([("a", 1.8), ("a", "#"), ("#", 0), (0, 1.8)]), ["a", "#", 0, 1.8]],
        [Graph([[1, 2], [2, 3]]), [1, 2, 3]],
        [Graph([[1, 2], [2, 3]]), [1, 3, 2]],
        [graphs.Complete(3), [0, 1, 2]],
    ],
)
def test__input_check_vertex_order(graph, vertex_order):
    assert graph._input_check_vertex_order(vertex_order) == vertex_order


@pytest.mark.parametrize(
    "graph, vertex_order",
    [
        [Graph([("a", 1.8), ("a", "#"), ("#", 0), (0, 1.8)]), ["a", "#", 0, "s"]],
        [Graph([[1, 2], [2, 3]]), [1, 3]],
        [Graph([[1, 2], [2, 3]]), [1, 2, 2]],
        [Graph([[1, 2], [2, 3]]), [1, 2, 2, 3]],
        [Graph([[1, 2], [2, 3]]), [1, 2, 3, 4]],
        [graphs.Complete(3), [1, 2, 3]],
    ],
)
def test__input_check_vertex_order_error(graph, vertex_order):
    with pytest.raises(ValueError):
        graph._input_check_vertex_order(vertex_order)


@pytest.mark.parametrize(
    "graph, edge_order",
    [
        [
            Graph([("a", 1.8), ("a", "#"), ("#", 0), (0, 1.8)]),
            [(0, "#"), ("a", 1.8), (0, 1.8), ("#", "a")],
        ],
        [Graph([[1, 2], [2, 3]]), [[1, 2], [2, 3]]],
        [Graph([[1, 2], [2, 3]]), [[2, 1], [3, 2]]],
        [Graph([[1, 2], [2, 3]]), [[2, 3], [1, 2]]],
        [graphs.Complete(3), [[0, 1], [1, 2], [2, 0]]],
    ],
)
def test__input_check_edge_order(graph, edge_order):
    assert graph._input_check_edge_order(edge_order) == edge_order


@pytest.mark.parametrize(
    "graph, edge_order",
    [
        [
            Graph([("a", 1.8), ("a", "#"), ("#", 0), (0, 1.8)]),
            [("#", "#"), ("a", 1.8), (0, 1.8), ("#", "a")],
        ],
        [Graph([[1, 2], [2, 3]]), [[1, 2], [2, 4]]],
        [Graph([[1, 2], [2, 3]]), [[1, 2], [2, 3], [1, 3]]],
        [Graph([[1, 2], [2, 3]]), [[1, 2], [2, 3], [1, 2]]],
        [graphs.Complete(3), [[0, 1], [1, 2], [1, 2]]],
    ],
)
def test__input_check_edge_order_error(graph, edge_order):
    with pytest.raises(ValueError):
        graph._input_check_edge_order(edge_order)


def test_from_vertices_and_edges():
    G = Graph.from_vertices_and_edges([], [])
    assert G.vertex_list() == [] and G.edge_list() == []
    G = Graph.from_vertices_and_edges([0], [])
    assert G.vertex_list() == [0] and G.edge_list() == []
    G = Graph.from_vertices_and_edges([0, 1, 2, 3, 4, 5], [[0, 1]])
    assert G.vertex_list() == [0, 1, 2, 3, 4, 5] and G.edge_list() == [[0, 1]]
    G = Graph.from_vertices_and_edges([0, 1, 2], [[0, 1], [0, 2], [1, 2]])
    assert G.vertex_list() == [0, 1, 2] and G.edge_list() == [[0, 1], [0, 2], [1, 2]]
    G = Graph.from_vertices_and_edges(["a", "b", "c", "d"], [["a", "c"], ["a", "d"]])
    assert G.vertex_list() == ["a", "b", "c", "d"] and G.edge_list() == [
        ["a", "c"],
        ["a", "d"],
    ]
    with pytest.raises(ValueError):
        Graph.from_vertices_and_edges([1, 2, 3], [[1, 2], [2, 4]])


def test_is_3_6_sparse():
    """The Double Banana is (3,6)-tight."""
    G = graphs.DoubleBanana()
    assert G.is_kl_sparse(3, 6)
    G.add_edge(0, 1)
    assert not G.is_kl_sparse(3, 6)
    G = graphs.K66MinusPerfectMatching()
    assert G.is_kl_sparse(3, 6)


def test_is_kl_tight():
    G = graphs.Complete(4)
    assert G.is_kl_tight(2, 2)
    G = graphs.CompleteBipartite(4, 4)
    assert not G.is_kl_tight(3, 6)
    G = graphs.K66MinusPerfectMatching()
    assert G.is_kl_tight(3, 6)


@pytest.mark.parametrize(
    "graph",
    [
        graphs.Complete(4),
        graphs.CompleteBipartite(3, 4),
        graphs.CompleteBipartite(2, 4),
        graphs.ThreePrism(),
        graphs.ThreePrismPlusEdge(),
        graphs.Cycle(5),
        graphs.Path(4),
    ],
)
def test_spanning_kl_sparse_subgraph(graph):
    for K in range(1, 3):
        for L in range(0, 2 * K):
            spanning_subgraph = graph.spanning_kl_sparse_subgraph(K, L)
            assert spanning_subgraph.is_kl_sparse(K, L, algorithm="subgraph")
            assert set(graph.vertex_list()) == set(spanning_subgraph.vertex_list())


def test_plot():
    G = graphs.DoubleBanana()
    G.plot(layout="random")
    plt.close("all")


@pytest.mark.parametrize(
    "graph, num_of_realizations",
    [
        [graphs.Complete(2), 1],
        [graphs.Complete(3), 2],
        [graphs.CompleteBipartite(3, 3), 16],
        [graphs.Diamond(), 4],
        [graphs.ThreePrism(), 24],
    ],
)
@pytest.mark.realization_counting
def test_number_of_realizations_count_reflection(graph, num_of_realizations):
    assert graph.number_of_realizations(count_reflection=True) == num_of_realizations


@pytest.mark.parametrize(
    "graph, num_of_realizations",
    [
        [graphs.Complete(2), 1],
        [graphs.Complete(3), 1],
        [graphs.CompleteBipartite(3, 3), 8],
        [graphs.Diamond(), 2],
        [graphs.ThreePrism(), 12],
    ],
)
@pytest.mark.realization_counting
def test_number_of_realizations(graph, num_of_realizations):
    assert graph.number_of_realizations() == num_of_realizations


@pytest.mark.parametrize(
    "graph, num_of_realizations",
    [
        [graphs.Complete(2), 1],
        [graphs.Complete(3), 1],
        [graphs.CompleteBipartite(3, 3), 8],
        [graphs.Diamond(), 2],
        [graphs.ThreePrism(), 16],
    ],
)
@pytest.mark.realization_counting
def test_number_of_realizations_sphere(graph, num_of_realizations):
    assert graph.number_of_realizations(spherical=True) == num_of_realizations


@pytest.mark.parametrize(
    "graph, num_of_realizations",
    [
        [graphs.Complete(2), 1],
        [graphs.Complete(3), 2],
        [graphs.CompleteBipartite(3, 3), 16],
        [graphs.Diamond(), 4],
        [graphs.ThreePrism(), 32],
    ],
)
@pytest.mark.realization_counting
def test_number_of_realizations_sphere_count_reflection(graph, num_of_realizations):
    assert (
        graph.number_of_realizations(spherical=True, count_reflection=True)
        == num_of_realizations
    )


@pytest.mark.parametrize(
    "graph",
    [
        graphs.Complete(4),
        graphs.K33plusEdge(),
        graphs.ThreePrismPlusEdge(),
        graphs.CompleteBipartite(1, 3),
        graphs.CompleteBipartite(2, 3),
        graphs.Path(3),
    ],
)
@pytest.mark.realization_counting
def test_number_of_realizations_error(graph):
    with pytest.raises(ValueError):
        graph.number_of_realizations()


@pytest.mark.parametrize(
    "graph",
    [graphs.Cycle(n) for n in range(3, 7)],
)
def test_is_Rd_circuit_d1(graph):
    assert graph.is_Rd_circuit(dim=1)


@pytest.mark.parametrize(
    "graph",
    [
        Graph([(0, 1), (2, 3)]),
        graphs.Complete(2),
        graphs.Diamond(),
        graphs.K33plusEdge(),
        graphs.ThreePrism(),
        graphs.ThreePrismPlusEdge(),
        graphs.CompleteBipartite(1, 3),
        graphs.CompleteBipartite(2, 3),
        graphs.Path(3),
        graphs.K66MinusPerfectMatching(),
    ],
)
def test_is_not_Rd_circuit_d1(graph):
    assert not graph.is_Rd_circuit(dim=1)


@pytest.mark.parametrize(
    "graph",
    [
        graphs.Complete(4),
        graphs.ThreePrismPlusEdge(),
        graphs.K33plusEdge(),
        Graph([(0, 1), (1, 2), (2, 3), (3, 4), (4, 0), (3, 0), (3, 1), (2, 4)]),
    ],
)
def test_is_Rd_circuit_d2(graph):
    assert graph.is_Rd_circuit(dim=2)


@pytest.mark.parametrize(
    "graph",
    [
        graphs.Complete(2),
        graphs.Complete(5),
        graphs.Diamond(),
        graphs.ThreePrism(),
        graphs.CompleteBipartite(1, 3),
        graphs.CompleteBipartite(2, 3),
        graphs.Path(3),
        graphs.Cycle(4),
        graphs.K66MinusPerfectMatching(),
        Graph(
            [
                (0, 1),
                (1, 2),
                (2, 3),
                (3, 4),
                (4, 5),
                (5, 0),
                (0, 3),
                (0, 2),
                (1, 3),
                (3, 5),
            ]
        ),
        graphs.Complete(4) + Graph([(3, 4), (4, 5), (5, 6), (6, 3), (3, 5), (4, 6)]),
    ],
)
def test_is_not_Rd_circuit_d2(graph):
    assert not graph.is_Rd_circuit(dim=2, algorithm="default")
    assert not graph.is_Rd_circuit(dim=2, algorithm="randomized")


@pytest.mark.parametrize(
    "graph",
    [graphs.Complete(5), graphs.ThreeConnectedR3Circuit(), graphs.DoubleBanana()],
)
def test_is_Rd_circuit_d3(graph):
    assert graph.is_Rd_circuit(dim=3)


@pytest.mark.parametrize(
    "graph",
    [
        graphs.Path(5),
        graphs.Complete(4),
        graphs.Cycle(6),
        graphs.ThreePrism(),
        graphs.K33plusEdge(),
    ],
)
def test_is_not_Rd_circuit_d3(graph):
    assert not graph.is_Rd_circuit(dim=3)


@pytest.mark.parametrize(
    "graph, dim",
    [
        [Graph([(0, 1), (2, 3)]), 1],
        [Graph([(0, 1), (1, 2), (0, 2), (3, 4)]), 1],
        [graphs.Complete(4), 2],
        [graphs.Cycle(4), 2],
        [Graph([(0, 1), (1, 2), (2, 3), (3, 4), (4, 5), (1, 4), (2, 5)]), 2],
    ],
)
def test_is_Rd_closed(graph, dim):
    if dim <= 1:
        assert graph.is_Rd_closed(dim=dim, algorithm="components")
        assert graph.is_Rd_closed(dim=dim, algorithm="randomized")
    else:
        assert graph.is_Rd_closed(dim=dim, algorithm="randomized")


@pytest.mark.parametrize(
    "graph, dim",
    [
        [graphs.Path(4), 1],
        [graphs.ThreePrism(), 2],
        [graphs.ThreePrismPlusEdge(), 2],
        [graphs.K66MinusPerfectMatching(), 2],
        [graphs.Octahedral(), 3],
        [graphs.DoubleBanana(), 3],
    ],
)
def test_is_not_Rd_closed(graph, dim):
    if dim <= 1:
        assert not graph.is_Rd_closed(dim=dim, algorithm="components")
        assert not graph.is_Rd_closed(dim=dim, algorithm="randomized")
    else:
        assert not graph.is_Rd_closed(dim=dim, algorithm="randomized")


@pytest.mark.parametrize(
    "graph",
    [
        graphs.Diamond(),
        graphs.K33plusEdge(),
        graphs.ThreePrism(),
        graphs.ThreePrismPlusEdge(),
        graphs.CompleteBipartite(2, 3),
        graphs.K66MinusPerfectMatching(),
    ]
    + [graphs.Cycle(n) for n in range(3, 7)],
)
def test_is_Rd_dependent_d1(graph):
    assert graph.is_Rd_dependent(dim=1)


@pytest.mark.parametrize(
    "graph",
    [
        graphs.Complete(2),
        graphs.CompleteBipartite(1, 3),
        graphs.Path(3),
    ],
)
def test_is_Rd_independent_d1(graph):
    assert graph.is_Rd_independent(dim=1)


@pytest.mark.parametrize(
    "graph",
    [
        graphs.Complete(4),
        graphs.ThreePrismPlusEdge(),
        graphs.K33plusEdge(),
        graphs.Complete(5),
        graphs.CompleteBipartite(3, 4),
        graphs.K66MinusPerfectMatching(),
    ],
)
def test_is_Rd_dependent_d2(graph):
    assert graph.is_Rd_dependent(dim=2)


@pytest.mark.parametrize(
    "graph",
    [
        graphs.Complete(2),
        graphs.Diamond(),
        graphs.ThreePrism(),
        graphs.CompleteBipartite(1, 3),
        graphs.CompleteBipartite(2, 3),
        graphs.CompleteBipartite(3, 3),
        graphs.Path(3),
        graphs.Cycle(4),
    ],
)
def test_is_Rd_independent_d2(graph):
    assert graph.is_Rd_independent(dim=2)


@pytest.mark.parametrize(
    "graph",
    [graphs.Complete(5), graphs.ThreeConnectedR3Circuit(), graphs.DoubleBanana()],
)
def test_is_Rd_dependent_d3(graph):
    assert graph.is_Rd_dependent(dim=3)


@pytest.mark.parametrize(
    "graph",
    [
        graphs.Complete(4),
        graphs.Cycle(6),
        graphs.ThreePrism(),
        graphs.K33plusEdge(),
        graphs.K66MinusPerfectMatching(),
        graphs.Path(5),
    ],
)
def test_is_Rd_independent_d3(graph):
    assert graph.is_Rd_independent(dim=3)


def test_is_Rd_independent_d3_warning():
    G = graphs.K33plusEdge()
    with pytest.warns(RandomizedAlgorithmWarning):
        G.is_Rd_independent(dim=3)


@pytest.mark.parametrize(
    "graph, k",
    [
        [graphs.Cycle(4), 1],
        [graphs.Diamond(), 2],
        [graphs.Complete(4), math.inf],
        [Graph([(0, 1), (2, 3)]), 0],
        [graphs.Complete(5), math.inf],
        [graphs.Frustum(3), 2],
        [graphs.ThreePrism(), 2],
        [graphs.DoubleBanana(), 2],
        [graphs.CompleteMinusOne(5), 3],
        [graphs.Octahedral(), 3],
        [graphs.K66MinusPerfectMatching(), 3],
    ],
)
def test_max_rigid_dimension(graph, k):
    assert graph.max_rigid_dimension() == k


def test_max_rigid_dimension_warning():
    G = graphs.K66MinusPerfectMatching()
    with pytest.warns(RandomizedAlgorithmWarning):
        G.max_rigid_dimension()<|MERGE_RESOLUTION|>--- conflicted
+++ resolved
@@ -8,13 +8,10 @@
 
 import pyrigi.graphDB as graphs
 import pyrigi.misc as misc
-<<<<<<< HEAD
-import itertools
-=======
 from pyrigi.graph import Graph
 from pyrigi.exception import LoopError, NotSupportedValueError
 from pyrigi.warning import RandomizedAlgorithmWarning
->>>>>>> 971ab56f
+import itertools
 
 
 def test__add__():
