--- conflicted
+++ resolved
@@ -7,10 +7,7 @@
 import networkx as nx
 import pytest
 from sympy import Matrix
-<<<<<<< HEAD
-=======
 from itertools import combinations, product
->>>>>>> 197a5143
 
 import pyrigi.graphDB as graphs
 import pyrigi.misc as misc
