from pyrigi.graph import Graph
from pyrigi.framework import Framework
import pyrigi.graphDB as graphs
import pyrigi.frameworkDB as fws
from pyrigi.exception import LoopError
from pyrigi.data_type import point_to_vector

from copy import deepcopy

import pytest
from sympy import Matrix, pi, sqrt


@pytest.mark.parametrize(
    "framework",
    [
        fws.Complete(2, d=1),
        fws.Complete(3, d=1),
        fws.Complete(4, d=1),
        fws.Cycle(4, d=1),
        fws.Cycle(5, d=1),
        fws.Path(3, d=1),
        fws.Path(4, d=1),
        fws.Complete(2, d=2),
        fws.Complete(3, d=2),
        fws.Complete(4, d=2),
        fws.CompleteBipartite(3, 3),
        fws.CompleteBipartite(3, 4),
        fws.CompleteBipartite(4, 4),
        fws.Diamond(),
        fws.K33plusEdge(),
        fws.ThreePrism(),
        fws.ThreePrismPlusEdge(),
        fws.Complete(3, d=3),
        fws.Complete(4, d=3),
    ]
    + [fws.Complete(2, d=n) for n in range(1, 10)]
    + [fws.Complete(3, d=n) for n in range(1, 10)]
    + [fws.Complete(n - 1, d=n) for n in range(2, 10)]
    + [fws.Complete(n, d=n) for n in range(1, 10)]
    + [fws.Complete(n + 1, d=n) for n in range(1, 10)],
)
def test_inf_rigid(framework):
    assert framework.is_inf_rigid()


@pytest.mark.parametrize(
    "framework",
    [
        Framework.from_points([[i] for i in range(4)]),
        Framework.Collinear(graphs.Complete(3), d=2),
        fws.CompleteBipartite(1, 3),
        fws.CompleteBipartite(2, 3),
        fws.CompleteBipartite(3, 3, "dixonI"),
        fws.Cycle(4, d=2),
        fws.Cycle(5, d=2),
        fws.Path(3, d=2),
        fws.Path(4, d=2),
        fws.ThreePrism("flexible"),
        fws.ThreePrism("parallel"),
        fws.Cycle(4, d=3),
        fws.Path(3, d=3),
        fws.Path(4, d=3),
        fws.Frustum(3),
    ]
    + [fws.Cycle(n - 1, d=n) for n in range(5, 10)]
    + [fws.Cycle(n, d=n) for n in range(4, 10)]
    + [fws.Cycle(n + 1, d=n) for n in range(3, 10)],
)
def test_not_inf_rigid(framework):
    assert not framework.is_inf_rigid()


@pytest.mark.parametrize(
    "framework",
    [
        fws.Complete(2, d=1),
        fws.Path(3, d=1),
        fws.Path(4, d=1),
        fws.Complete(2, d=2),
        fws.Complete(3, d=2),
        fws.CompleteBipartite(3, 3),
        fws.Diamond(),
        fws.ThreePrism(),
        fws.Complete(3, d=3),
        fws.Complete(4, d=3),
    ]
    + [fws.Complete(2, d=n) for n in range(1, 7)]
    + [fws.Complete(3, d=n) for n in range(2, 7)]
    + [fws.Complete(n - 1, d=n) for n in range(2, 7)]
    + [fws.Complete(n, d=n) for n in range(1, 7)]
    + [fws.Complete(n + 1, d=n) for n in range(1, 7)],
)
def test_inf_min_rigid(framework):
    assert framework.is_min_inf_rigid()


@pytest.mark.parametrize(
    "framework",
    [
        fws.K33plusEdge(),
        fws.ThreePrismPlusEdge(),
        Framework.from_points([[i] for i in range(4)]),
        fws.Complete(3, d=1),
        fws.Complete(4, d=1),
        fws.Cycle(4, d=1),
        fws.Cycle(5, d=1),
        Framework.Collinear(graphs.Complete(3), d=2),
        fws.Complete(4, d=2),
        fws.CompleteBipartite(1, 3),
        fws.CompleteBipartite(2, 3),
        fws.CompleteBipartite(3, 3, "dixonI"),
        fws.CompleteBipartite(3, 4),
        fws.CompleteBipartite(4, 4),
        fws.Cycle(4, d=2),
        fws.Cycle(5, d=2),
        fws.Path(3, d=2),
        fws.Path(4, d=2),
        fws.ThreePrism("flexible"),
        fws.ThreePrism("parallel"),
        fws.Cycle(4, d=3),
        fws.Path(3, d=3),
        fws.Path(4, d=3),
    ]
    + [fws.Cycle(n - 1, d=n) for n in range(5, 7)]
    + [fws.Cycle(n, d=n) for n in range(4, 7)]
    + [fws.Cycle(n + 1, d=n) for n in range(3, 7)],
)
def test_not_min_inf_rigid(framework):
    assert not framework.is_min_inf_rigid()


def test_dimension():
    assert fws.Complete(2, 2).dim() == fws.Complete(2, 2).dimension()
    assert fws.Complete(2, 2).dim() == 2
    assert Framework.Empty(dim=3).dim() == 3


def test_vertex_addition():
    F = Framework.Empty()
    F.add_vertices([[1.0, 2.0], [1.0, 1.0], [0.0, 0.0]])
    F_ = Framework.Empty()
    F_.add_vertices([[1.0, 2.0], [1.0, 1.0], [0.0, 0.0]])
    F_.set_realization(F.realization())
    assert (
        F.realization() == F_.realization()
        and F.graph().vertex_list() == F_.graph().vertex_list()
        and F.dim() == F_.dim()
    )
    assert F.graph().vertex_list() == [0, 1, 2] and len(F.graph().edges()) == 0
    F.set_vertex_positions_from_lists([0, 2], [[3.0, 0.0], [0.0, 3.0]])
    F_.set_vertex_pos(1, [2.0, 2.0])
    array = F_.realization()
    array[0] = (3, 0)
    assert F[0] != F_[0] and F[1] != F_[1] and F[2] != F_[2]


def test_inf_flexes():
    Q1 = Matrix.hstack(*(fws.Complete(2, 2).inf_flexes(include_trivial=True)))
    Q2 = Matrix.hstack(*(fws.Complete(2, 2).trivial_inf_flexes()))
    assert Q1.rank() == Q2.rank() and Q1.rank() == Matrix.hstack(Q1, Q2).rank()
    assert len(fws.Square().inf_flexes(include_trivial=False)) == 1


def test_is_injective():
    F1 = fws.Complete(4, 2)
    assert F1.is_injective()
    assert F1.is_injective(numerical=True)

    F2 = deepcopy(F1)
    F2.set_vertex_pos(0, F2[1])
    assert not F2.is_injective()
    assert not F2.is_injective(numerical=True)

    # test symbolical injectivity with irrational numbers
    F3 = F1.translate(["sqrt(2)", "pi"], inplace=False)
    F3.rotate2D(pi / 3, inplace=True)
    assert F3.is_injective()
    assert F3.is_injective(numerical=True)

    # test numerical injectivity
    F4 = deepcopy(F3)
    F4.set_realization(F4.realization(numerical=True))
    assert F4.is_injective(numerical=True)

    # test numerically not injective, but symbolically injective framework
    F5 = deepcopy(F3)
    F5.set_vertex_pos(0, F5[1] + point_to_vector([1e-10, 1e-10]))
    assert not F5.is_injective(numerical=True, tolerance=1e-8)
    assert not F5.is_injective(numerical=True, tolerance=1e-9)
    assert F5.is_injective()

    # test tolerance in numerical injectivity check
    F6 = deepcopy(F3)
    F6.set_vertex_pos(0, F6[1] + point_to_vector([1e-8, 1e-8]))
    assert F6.is_injective(numerical=True, tolerance=1e-9)
    assert F6.is_injective()


def test_is_quasi_injective():
    F1 = fws.Complete(4, 2)
    assert F1.is_quasi_injective()
    assert F1.is_quasi_injective(numerical=True)

    # test framework that is quasi-injective, but not injective
    F1.set_vertex_pos(1, F1[2])
    F1.delete_edge((1, 2))
    assert F1.is_quasi_injective()
    assert F1.is_quasi_injective(numerical=True)

    # test not quasi-injective framework
    F2 = deepcopy(F1)
    F2.set_vertex_pos(0, F2[1])
    assert not F2.is_quasi_injective()
    assert not F2.is_quasi_injective(numerical=True)

    # test symbolical and numerical quasi-injectivity with irrational numbers
    F3 = F1.translate(["sqrt(2)", "pi"], inplace=False)
    F3 = F3.rotate2D(pi / 2, inplace=False)
    assert F3.is_quasi_injective()
    assert F3.is_quasi_injective(numerical=True)

    # test numerical quasi-injectivity
    F4 = deepcopy(F3)
    F4.set_realization(F4.realization(numerical=True))
    assert F4.is_quasi_injective(numerical=True)

    # test numerically not quasi-injective, but symbollicaly quasi-injective framework
    F5 = deepcopy(F3)
    F5.set_vertex_pos(0, F5[1] + point_to_vector([1e-10, 1e-10]))
    assert not F5.is_quasi_injective(numerical=True, tolerance=1e-8)
    assert not F5.is_quasi_injective(numerical=True, tolerance=1e-9)
    assert F5.is_quasi_injective()

    # test tolerance in numerical quasi-injectivity check
    F6 = deepcopy(F3)
    F6.set_vertex_pos(0, F6[1] + point_to_vector([1e-8, 1e-8]))
    assert F6.is_quasi_injective(numerical=True, tolerance=1e-9)
    assert F6.is_quasi_injective()


def test_framework_loops():
    with pytest.raises(LoopError):
        G = Graph([[1, 2], [1, 1], [2, 3], [1, 3]])
        F = Framework(G, {1: (0, 0), 2: (1, 1), 3: (2, 0)})
    with pytest.raises(LoopError):
        G = Graph([[1, 2], [2, 3], [1, 3]])
        F = Framework(G, {1: (0, 0), 2: (1, 1), 3: (2, 0)})
        F.add_edge([1, 1])
    with pytest.raises(LoopError):
        G = Graph([[1, 2], [2, 3], [1, 3], [2, 2]])
        Framework.Random(G)


def test_translate():
    G = graphs.Complete(3)
    F = Framework(G, {0: (0, 0), 1: (2, 0), 2: (1, 1)})

    newF = F.translate((0, 0), False)
    for v, pos in newF.realization().items():
        assert pos.equals(F[v])

    translation = Matrix([[1], [1]])
    newF = F.translate(translation, False)
    assert newF[0].equals(F[0] + translation)
    assert newF[1].equals(F[1] + translation)
    assert newF[2].equals(F[2] + translation)


def test_rotate2D():
    G = graphs.Complete(3)
    F = Framework(G, {0: (0, 0), 1: (2, 0), 2: (1, 1)})

    newF = F.rotate2D(0, False)
    for v, pos in newF.realization().items():
        assert pos.equals(F[v])

    newF = F.rotate2D(pi * 4, False)
    for v, pos in newF.realization().items():
        assert pos.equals(F[v])

    newF = F.rotate2D(pi / 2, False)
    assert newF[0].equals(Matrix([[0], [0]]))
    assert newF[1].equals(Matrix([[0], [2]]))
    assert newF[2].equals(Matrix([[-1], [1]]))

    newF = F.rotate2D(pi / 4, False)
    assert newF[0].equals(Matrix([[0], [0]]))
    assert newF[1].equals(Matrix([[sqrt(2)], [(sqrt(2))]]))
    assert newF[2].equals(Matrix([[0], [sqrt(2)]]))


def test_is_equivalent():
    F1 = fws.Complete(4, 2)
    assert F1.is_equivalent_realization(F1.realization(), numerical=False)
    assert F1.is_equivalent_realization(F1.realization(), numerical=True)
    assert F1.is_equivalent(F1)

    F2 = fws.Complete(3, 2)
    with pytest.raises(ValueError):
        F1.is_equivalent_realization(F2.realization())

    with pytest.raises(ValueError):
        F1.is_equivalent(F2)

    G1 = graphs.ThreePrism()
    G1.delete_vertex(5)

    F3 = Framework(G1, {0: [0, 0], 1: [3, 0], 2: [2, 1], 3: [0, 4], 4: ["5/2", "9/7"]})

    F4 = F3.translate((1, 1), False)
    assert F3.is_equivalent(F4, numerical=True)
    assert F3.is_equivalent(F4)

    F5 = F3.rotate2D(pi / 2, False)
    assert F5.is_equivalent(F3)
    assert F5.is_equivalent(F4)
    assert F5.is_equivalent_realization(F4.realization())

    G2 = Graph([[0, 1], [0, 2], [0, 3], [1, 2], [1, 4], [3, 4]])
    F6 = Framework(G2, {0: [0, 0], 1: [3, 0], 2: [2, 1], 3: [0, 4], 4: ["5/2", "17/7"]})
    F7 = Framework(
        G2,
        {
            0: [0, 0],
            1: [3, 0],
            2: [2, 1],
            3: ["2*sqrt(2)", "2*sqrt(2)"],
            4: [
                "-93/14 - 31*sqrt(2)/7 + (8 + 6*sqrt(2))*(-432/2359 \
                    - sqrt(-6924487 + 4971663*sqrt(2))/2359 + 1909*sqrt(2)/2359)",
                "-432/2359 - sqrt(-6924487 + 4971663*sqrt(2))/2359 + 1909*sqrt(2)/2359",
            ],
        },
    )
    F8 = Framework(
        G2,
        {
            0: [0, 0],
            1: [3, 0],
            2: [2, 1],
            3: ["2*sqrt(2)", "2*sqrt(2)"],
            4: [
                "-93/14 - 31*sqrt(2)/7 + (8 + 6*sqrt(2))*(-432/2359 + sqrt(-6924487 + \
                    4971663*sqrt(2))/2359 + 1909*sqrt(2)/2359)",
                "-432/2359 + sqrt(-6924487 + 4971663*sqrt(2))/2359 + 1909*sqrt(2)/2359",
            ],
        },
    )

    assert F6.is_equivalent(F7)
    assert F6.is_equivalent(F8)
    assert F7.is_equivalent(F8)

    F9 = F5.translate((pi, "2/3"), False)
    assert F5.is_equivalent(F9)

    with pytest.raises(ValueError):
        assert F8.is_equivalent(F2)

    # testing numerical equivalence

    R1 = {v: pos.evalf() for v, pos in F9.realization().items()}

    assert not F9.is_equivalent_realization(R1, numerical=False)
    assert F9.is_equivalent_realization(R1, numerical=True)


def test_is_congruent():
    G1 = Graph([[0, 1], [0, 2], [0, 3], [1, 2], [1, 4], [3, 4]])
    F1 = Framework(G1, {0: [0, 0], 1: [3, 0], 2: [2, 1], 3: [0, 4], 4: ["5/2", "17/7"]})
    F2 = Framework(
        G1,
        {
            0: [0, 0],
            1: [3, 0],
            2: [2, 1],
            3: ["2*sqrt(2)", "2*sqrt(2)"],
            4: [
                "-93/14 - 31*sqrt(2)/7 + (8 + 6*sqrt(2))*(-432/2359 - \
                    sqrt(-6924487 + 4971663*sqrt(2))/2359 + 1909*sqrt(2)/2359)",
                "-432/2359 - sqrt(-6924487 + 4971663*sqrt(2))/2359 + 1909*sqrt(2)/2359",
            ],
        },
    )
    F3 = Framework(
        G1,
        {
            0: [0, 0],
            1: [3, 0],
            2: [2, 1],
            3: ["2*sqrt(2)", "2*sqrt(2)"],
            4: [
                "-93/14 - 31*sqrt(2)/7 + (8 + 6*sqrt(2))*(-432/2359 + \
                    sqrt(-6924487 + 4971663*sqrt(2))/2359 + 1909*sqrt(2)/2359)",
                "-432/2359 + sqrt(-6924487 + 4971663*sqrt(2))/2359 + 1909*sqrt(2)/2359",
            ],
        },
    )

    assert F1.is_congruent_realization(F1.realization(), numerical=False)
    assert F1.is_congruent(F1, numerical=False)
    assert F1.is_congruent(F1, numerical=True)

    assert not F1.is_congruent(F2)  # equivalent, but not congruent
    assert not F1.is_congruent(F3)  # equivalent, but not congruent
    assert not F2.is_congruent(F3)  # equivalent, but not congruent

    F4 = F1.translate((pi, "2/3"), False)
    F5 = F1.rotate2D(pi / 2, False)
    assert F1.is_congruent(F4)
    assert F1.is_congruent(F5)
    assert F5.is_congruent(F4)

    F6 = fws.Complete(4, 2)
    F7 = fws.Complete(3, 2)
    with pytest.raises(ValueError):
        assert F6.is_congruent(F7)

    # testing numerical congruence
    R1 = {v: pos.evalf() for v, pos in F4.realization().items()}

    assert not F4.is_congruent_realization(R1)
    assert F4.is_congruent_realization(R1, numerical=True)


<<<<<<< HEAD
@pytest.mark.parametrize(
    "realization",
    [
        {0: [0, 0, 0], 1: [1, 1, 1]},
        {0: [0, 0], 1: [1, 1, 1]},
        {0: [0, 0, 0, 0], 1: [0, 0, 0, 0]},
        {0: [1, 2], 1: [1, 2, 3, 4]},
        {0: [1, 2, 3], 1: [1, 0, 3, 4]},
    ],
)
def test_plot_with_diff_realization_error(realization):
    F = fws.Complete(2)
    with pytest.raises(ValueError):
        F.plot_with_diff_realization(realization)


def test_plot_using_projection_matrix_error():
    F = fws.Complete(2)
    with pytest.raises(ValueError):
        F.plot_using_projection_matrix([[1, 0], [0, 1], [0, 0]])

    F = Framework(graphs.Complete(2), {0: [0, 0, 0], 1: [1, 0, 0]})
    with pytest.raises(ValueError):
        F.plot_using_projection_matrix([[1, 0], [0, 1]])
=======
def test_rigidity_matrix_rank():
    K4 = Framework.Complete([(0, 0), (0, 1), (1, 0), (1, 1)])
    assert K4.rigidity_matrix_rank() == 5

    # Deleting one edge does not change the rank of the rigidity matrix ...
    K4.delete_edge([0, 1])
    assert K4.rigidity_matrix_rank() == 5

    # ... whereas deleting two edges does
    K4.delete_edge([2, 3])
    assert K4.rigidity_matrix_rank() == 4

    F = fws.Frustum(3)  # has a single infinitesimal motion and stress
    assert F.rigidity_matrix_rank() == 8
>>>>>>> d75e225c
<|MERGE_RESOLUTION|>--- conflicted
+++ resolved
@@ -424,7 +424,6 @@
     assert F4.is_congruent_realization(R1, numerical=True)
 
 
-<<<<<<< HEAD
 @pytest.mark.parametrize(
     "realization",
     [
@@ -449,7 +448,8 @@
     F = Framework(graphs.Complete(2), {0: [0, 0, 0], 1: [1, 0, 0]})
     with pytest.raises(ValueError):
         F.plot_using_projection_matrix([[1, 0], [0, 1]])
-=======
+
+
 def test_rigidity_matrix_rank():
     K4 = Framework.Complete([(0, 0), (0, 1), (1, 0), (1, 1)])
     assert K4.rigidity_matrix_rank() == 5
@@ -463,5 +463,4 @@
     assert K4.rigidity_matrix_rank() == 4
 
     F = fws.Frustum(3)  # has a single infinitesimal motion and stress
-    assert F.rigidity_matrix_rank() == 8
->>>>>>> d75e225c
+    assert F.rigidity_matrix_rank() == 8