"""

Module for defining data type used for type hinting.

"""

from sympy import Matrix, MatrixBase
import sympy as sp
import numpy as np
from typing import Hashable
from collections.abc import Sequence


Vertex = Hashable
"""
Any hashable type can be used for a :obj:`pyrigi.data_type.Vertex`.
"""

Edge = set[Vertex] | tuple[Vertex, Vertex] | list[Vertex]
"""
An unordered pair of :obj:`Vertices <pyrigi.data_type.Vertex>`.
"""

DirectedEdge = tuple[Vertex, Vertex] | list[Vertex]
"""
An ordered pair of :obj:`Vertices <pyrigi.data_type.Vertex>`.
"""

Number = int | float | str
"""
An integer, float or a string interpretable by :func:`~sympy.core.sympify.sympify`.
"""

Point = Sequence[Number]
"""
A :obj:`~collections.abc.Sequence` of :obj:`Numbers <pyrigi.data_type.Number>`
whose length is the dimension of its affine space.
"""

InfFlex = Sequence[Number] | dict[Vertex, Sequence[Number]]
"""
Given a framework in dimension `dim` with `n` vertices, an infinitesimal flex is either
given by a :obj:`~collections.abc.Sequence` of :obj:`Numbers <pyrigi.data_type.Number>`
whose length is `dim*n` or by a dictionary from the set of vertices
to a :obj:`~collections.abc.Sequence` of :obj:`Numbers <pyrigi.data_type.Number>`
of length `dim`.
"""

<<<<<<< HEAD
Inf_Flex = Sequence[int | float | str]

Inf = Number
=======
Stress = Sequence[Number] | dict[Edge, Number]
"""
Given a framework in dimension with `m` edges, an equilibrium stress is either
given by a :obj:`~collections.abc.Sequence` of :obj:`Numbers <pyrigi.data_type.Number>`
whose length is `m` or by a dictionary from the set of edges
to a :obj:`~collections.abc.Sequence` of :obj:`Numbers <pyrigi.data_type.Number>`.
"""

Inf = sp.core.numbers.Infinity
>>>>>>> 07e78ece
"""
Provides a data type that can become infinite.
"""


def point_to_vector(point: Point) -> Matrix:
    """
    Return point as single column sympy Matrix.
    """
    if isinstance(point, MatrixBase) or isinstance(point, np.ndarray):
        if (
            len(point.shape) > 1 and point.shape[0] != 1 and point.shape[1] != 1
        ) or len(point.shape) > 2:
            raise ValueError("Point could not be interpreted as column vector.")
        if isinstance(point, np.ndarray):
            point = np.array([point]) if len(point.shape) == 1 else point
            point = Matrix(
                [
                    [float(point[i, j]) for i in range(point.shape[0])]
                    for j in range(point.shape[1])
                ]
            )
        return point if (point.shape[1] == 1) else point.transpose()

    if not isinstance(point, Sequence) or isinstance(point, str):
        raise TypeError("The point must be a Sequence of Numbers.")

    try:
        res = Matrix(point)
    except Exception as e:
        raise ValueError("A coordinate could not be interpreted by sympify:\n" + str(e))

    if res.shape[0] != 1 and res.shape[1] != 1:
        raise ValueError("Point could not be interpreted as column vector.")
    return res if (res.shape[1] == 1) else point.transpose()<|MERGE_RESOLUTION|>--- conflicted
+++ resolved
@@ -46,11 +46,6 @@
 of length `dim`.
 """
 
-<<<<<<< HEAD
-Inf_Flex = Sequence[int | float | str]
-
-Inf = Number
-=======
 Stress = Sequence[Number] | dict[Edge, Number]
 """
 Given a framework in dimension with `m` edges, an equilibrium stress is either
@@ -60,7 +55,6 @@
 """
 
 Inf = sp.core.numbers.Infinity
->>>>>>> 07e78ece
 """
 Provides a data type that can become infinite.
 """
