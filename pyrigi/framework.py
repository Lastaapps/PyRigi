--- conflicted
+++ resolved
@@ -21,11 +21,7 @@
 import networkx as nx
 import sympy as sp
 import numpy as np
-<<<<<<< HEAD
-import types
-=======
 import functools
->>>>>>> 736b7e99
 
 from sympy import Matrix, flatten, binomial
 
@@ -52,14 +48,9 @@
     eval_sympy_vector,
 )
 
-<<<<<<< HEAD
-from typing import Optional
+from typing import Optional, Any
 import matplotlib.pyplot as plt
 from matplotlib.axes import Axes
-=======
-from typing import Optional, Any
-import matplotlib.pyplot as plt
->>>>>>> 736b7e99
 from matplotlib.animation import FuncAnimation
 
 __doctest_requires__ = {
@@ -319,7 +310,6 @@
         realization:
             The realization in the plane used for plotting.
         inf_flex:
-<<<<<<< HEAD
             Optional parameter for plotting a given infinitesimal flex. It is
             important to use the same vertex order as the one
             from :meth:`.Graph.vertex_list`.
@@ -327,14 +317,6 @@
             nontrivial infinitesimal flex for plotting.
             Lastly, a ``dict[Vertex, Sequence[Coordinate]]`` can be provided, which
             maps the vertex labels to vectors (i.e. a sequence of coordinates).
-=======
-            Optional parameter for plotting an infinitesimal flex. We expect
-            it to have the same format as `realization`: `dict[Vertex, Point]`.
-
-        TODO
-        ----
-        Add the option `equal_aspect_ratio` to the parameters.
->>>>>>> 736b7e99
         """
 
         self._graph.plot(
@@ -507,36 +489,59 @@
             return projection_matrix
 
     @doc_category("Other")
-<<<<<<< HEAD
-    def _animate_rotation_around_z_axis(
+    def _animate_rotation_around_axis(
         self,
         vertex_color: str = "#ff8c00",
         vertex_shape: str = "o",
-        vertex_size: int = 10,
+        vertex_size: int = 13.5,
         edge_color: str = "k",
-        edge_width: float = 1.5,
+        edge_width: float = 1.1,
         edge_style: str = "solid",
-        rotation_matrix=None,
-        **kwargs,
-    ):
-        """
-        Plot this framework in 3D and makes it rotating around the z axis.
+        equal_aspect_ratio: bool = True,
+        total_frames: int = 50,
+        delay: int = 75,
+        rotation_axis: str | Sequence[Coordinate] = None,
+    ) -> Any:
+        """
+        Plot this framework in 3D and animate a rotation around an axis.
+
+        Parameters
+        ----------
+        vertex_color, vertex_shape, vertex_size, edge_color, edge_width, edge_style:
+            The user can choose differen colors etc. both for edges and vertices.
+        total_frames:
+            Number of frames used for the animation. The higher this number,
+            the smoother the resulting animation.
+        equal_aspect_ratio:
+            Determines whether the aspect ratio of the plot is equal in all space
+            directions or whether it is adjusted depending on the framework's size
+            in `x`, `y` and `z`-direction individually.
+        delay:
+            Delay between frames in milliseconds.
+        rotation_axis:
+            The user can input a rotation axis or vector. By default, a rotation around
+            the z-axis is performed. This can either be done in the form of a char
+            ('x', 'y', 'z') or as a vector (e.g. [1, 0, 0]).
+
+        Examples
+        --------
+        >>> from pyrigi import frameworkDB
+        >>> F = frameworkDB.Complete(4, dim=3)
+        >>> F._animate_rotation_around_axis();
         """
         # Creation of the figure
         fig = plt.figure()
         ax = fig.add_subplot(111, projection="3d")
+        ax.grid(False)
+        ax.set_axis_off()
 
         # Limits of the axes
         abs_list = [list(abs(i)) for i in self._realization.values()]
         abs_list = [max(abs_list[i]) for i in range(len(abs_list))]
-        b = float(max(abs_list) * 1.2)
-        ax.set_xlim(-b, b)
-        ax.set_ylim(-b, b)
-        ax.set_zlim(-b, b)
 
         vertices = np.array(
             [
-                list(list(self.realization().values())[i])
+                list(list(self.realization(numerical=True).values())[i])
                 for i in range(self._graph.number_of_nodes())
             ]
         )
@@ -559,25 +564,70 @@
                 line.set_3d_properties([])
             return [vertices_plot] + lines
 
-        def _rotation_matrix(frame):
-            angle = frame * np.pi / 50
-            # Rotation of vertices around the z-axis
-            rotation_matrix = np.array(
-                [
-                    [np.cos(angle), -np.sin(angle), 0],
-                    [np.sin(angle), np.cos(angle), 0],
-                    [0, 0, 1],
-                ]
+        def _rotation_matrix(v, frame):
+            # Compute the rotation matrix Q
+            v = np.array(v)
+            v = v / np.linalg.norm(v)
+            angle = frame * np.pi / total_frames
+            cos_angle = np.cos(angle)
+            sin_angle = np.sin(angle)
+
+            # Rodrigues' rotation matrix
+            K = np.array([[0, -v[2], v[1]], [v[2], 0, -v[0]], [-v[1], v[0], 0]])
+            Q = np.eye(3) * cos_angle + K * sin_angle + np.outer(v, v) * (1 - cos_angle)
+            return Q
+
+        match rotation_axis:
+            case None | "z" | "Z":
+                rotation_matrix = functools.partial(
+                    _rotation_matrix, np.array([0, 0, 1])
+                )
+            case "x" | "X":
+                rotation_matrix = functools.partial(
+                    _rotation_matrix, np.array([1, 0, 0])
+                )
+            case "y" | "Y":
+                rotation_matrix = functools.partial(
+                    _rotation_matrix, np.array([0, 1, 0])
+                )
+            case _:  # Rotation around a custom axis
+                if isinstance(rotation_axis, (np.ndarray, list, tuple)):
+                    if len(rotation_axis) != 3:
+                        raise ValueError("The rotation_axis must have length 3.")
+                    rotation_matrix = functools.partial(
+                        _rotation_matrix, np.array(rotation_axis)
+                    )
+                else:
+                    raise ValueError(
+                        "The rotation_axis must be of one of the following "
+                        + "types: np.ndarray, list, tuple."
+                    )
+
+        rot_vertices = sum(
+            [
+                vertices.dot(rotation_matrix(frame).T).tolist()
+                for frame in range(2 * total_frames)
+            ],
+            [],
+        )
+        if equal_aspect_ratio:
+            min_val = min([min(pt) for pt in rot_vertices]) - 0.01
+            max_val = max([max(pt) for pt in rot_vertices]) + 0.01
+            ax.set_zlim(min_val, max_val)
+            ax.set_ylim(min_val, max_val)
+            ax.set_xlim(min_val, max_val)
+        else:
+            ax.set_zlim(
+                min([pt[2] for pt in rot_vertices]) - 0.01,
+                max([pt[2] for pt in rot_vertices]) + 0.01,
             )
-            return rotation_matrix
-
-        if rotation_matrix is None:
-            rotation_matrix = _rotation_matrix
-
-        elif not isinstance(rotation_matrix, types.FunctionType):
-            raise ValueError(
-                "The rotation matrix must be of one of the following "
-                + "types: FunctionType or NoneType."
+            ax.set_ylim(
+                min([pt[1] for pt in rot_vertices]) - 0.01,
+                max([pt[1] for pt in rot_vertices]) + 0.01,
+            )
+            ax.set_xlim(
+                min([pt[0] for pt in rot_vertices]) - 0.01,
+                max([pt[0] for pt in rot_vertices]) + 0.01,
             )
 
         # Function to update data at each frame
@@ -603,21 +653,30 @@
             return [vertices_plot] + lines
 
         # Creating the animation
-        ani = FuncAnimation(fig, update, frames=100, init_func=init, blit=True)
-
+        ani = FuncAnimation(
+            fig,
+            update,
+            frames=total_frames * 2,
+            interval=delay,
+            init_func=init,
+            blit=True,
+        )
+
+        plt.tight_layout()
         # Checking if we are running from the terminal or from a notebook
         import sys
 
         if "ipykernel" in sys.modules:
             from IPython.display import HTML
 
+            plt.close()
             return HTML(ani.to_jshtml())
         else:
             plt.show()
             return
 
     @doc_category("Other")
-    def plot3D(  # noqa: C901
+    def plot3D(
         self,
         coordinates: Sequence[Coordinate] = None,
         projection_matrix: Matrix = None,
@@ -627,14 +686,17 @@
         **kwargs,
     ) -> Optional[Matrix]:
         """
-        Plot this framework in 3D.
-
+        Plot the provided framework in 3D.
+
+        Notes
+        -----
         If this framework is in dimensions higher than 3 and projection_matrix
         with coordinates are None a random projection matrix
         containing three orthonormal vectors is generated and used for projection into 3D.
-        This matrix is then returned.
+        This particular matrix is then returned.
         For various formatting options, see :meth:`.Graph.plot`.
-        Only coordinates or projection_matrix parameter can be used, not both!
+        Only the parameter `coordinates` or `projection_matrix` can be used,
+        not both at the same time!
 
         Parameters
         ----------
@@ -650,24 +712,33 @@
         coordinates:
             Indexes of three coordinates that will be used as the placement in 3D.
         return_matrix:
-            If True the matrix used for projection into 3D is returned.
+            If `True` the matrix used for projection into 3D is returned.
         animation:
-            If you want a rotating figure
+            If `True` the plot is a rotating figure.
 
         Notes
         -----
         See :meth:`.Framework._plot_using_projection_matrix_3D` for a full list of parameters.
-        """  # noqa: E501
+
+        TODO
+        ----
+        Project the `inf_flex` as well.
+
+        Examples
+        --------
+        >>> from pyrigi import frameworkDB
+        >>> F = frameworkDB.Complete(4, dim=3)
+        >>> F.plot3D();
+        """
 
         if self._dim == 1 or self._dim == 2:
             return self.plot2D(**kwargs)
 
         if self._dim == 3 and not animation:
-            self._plot_with_3D_realization(**kwargs)
-            return
+            return self._plot_with_3D_realization(**kwargs)
 
         elif self._dim == 3 and animation:
-            return self._animate_rotation_around_z_axis(**kwargs)
+            return self._animate_rotation_around_axis(**kwargs)
 
         # dim > 3 -> use projection to 3D
         if coordinates is not None:
@@ -722,7 +793,8 @@
             str | Sequence[Sequence[Edge]] | dict[str : Sequence[Edge]]
         ) = "black",
         edge_style: str = "solid",
-        **kwargs,
+        equal_aspect_ratio: bool = True,
+        **kwargs
     ) -> None:
         """
         Plot the graph of the framework with the given realization in the plane.
@@ -769,543 +841,15 @@
         edge_style:
             Edge line style: ``-``/``solid``, ``--``/``dashed``,
             ``-.``/``dashdot`` or ``:``/``dotted``. By default '-'.
+        equal_aspect_ratio:
+            Determines whether the aspect ratio of the plot is equal in all space
+            directions or whether it is adjusted depending on the framework's size
+            in `x`, `y` and `z`-direction individually.
 
         Notes
         -----
         The parameters for `inf_flex`-plotting are listed in
         :meth:`.Framework._plot_inf_flex`.
-        """
-        # Create a figure for the rapresentation of the framework
-        fig = plt.figure(figsize=(10, 10))
-        ax = fig.add_subplot(111, projection="3d")
-
-        if projection_matrix is None:
-            pos = self.realization(as_points=True, numerical=True)
-        else:
-            pos = {}
-            for vertex, position in self.realization(
-                as_points=False, numerical=True
-            ).items():
-                pos[vertex] = np.dot(projection_matrix, np.array(position))
-
-        # Draw the vertices as points in the 3D enviroment
-        x_nodes = [pos[node][0] for node in self._graph.nodes]
-        y_nodes = [pos[node][1] for node in self._graph.nodes]
-        z_nodes = [pos[node][2] for node in self._graph.nodes]
-        ax.scatter(
-            x_nodes,
-            y_nodes,
-            z_nodes,
-            c=vertex_color,
-            s=vertex_size,
-            marker=vertex_shape,
-        )
-        for edge in self._graph.edges():
-            x = [pos[edge[0]][0], pos[edge[1]][0]]
-            y = [pos[edge[0]][1], pos[edge[1]][1]]
-            z = [pos[edge[0]][2], pos[edge[1]][2]]
-            ax.plot(x, y, z, c=edge_color, lw=edge_width, linestyle=edge_style)
-        for node in self._graph.nodes:
-            x, y, z, *others = pos[node]
-            # To show the name of the vertex
-            if vertex_labels:
-                ax.text(
-                    x,
-                    y,
-                    z,
-                    str(node),
-                    color=font_color,
-                    fontsize=fontsize,
-                    ha="center",
-                    va="center",
-                )
-        ax.set_xlabel("X")
-        ax.set_ylabel("Y")
-        ax.set_zlabel("Z")
-
-        self._plot_inf_flex(ax, inf_flex, **kwargs)
-        plt.show()
-
-    @doc_category("Other")
-    def _plot_inf_flex(  # noqa: C901
-        self,
-        ax: Axes,
-        inf_flex: Matrix | int | dict[Vertex, Sequence[Coordinate]],
-        points: dict[Vertex, Point] = None,
-        flex_width: float = 2.5,
-        flex_length: float = 0.25,
-        flex_color: (
-            str | Sequence[Sequence[Edge]] | dict[str : Sequence[Edge]]
-        ) = "limegreen",
-        flex_style: str = "solid",
-    ) -> None:
-        """
-        Adds infinitesimal flexes as vectors to the axis `ax`.
-
-        Parameters
-        ----------
-        ax:
-        inf_flex:
-            Optional parameter for plotting a given infinitesimal flex. It is
-            important to use the same vertex order as the one
-            from :meth:`.Graph.vertex_list`.
-            Alternatively, an ``int`` can be specified to choose the 0,1,2,...-th
-            nontrivial infinitesimal flex for plotting.
-            Lastly, a ``dict[Vertex, Sequence[Coordinate]]`` can be provided, which
-            maps the vertex labels to vectors (i.e. a sequence of coordinates).
-        flex_width:
-            Width of the infinitesimal flex's arrowtail.
-        flex_length:
-            Length of the displayed flex relative to the total canvas
-            diagonal in percent. By default 15%.
-        flex_color:
-            The color of the infinitesimal flex is by default 'limegreen'.
-        flex_style:
-            Line Style: ``-``/``solid``, ``--``/``dashed``,
-            ``-.``/``dashdot`` or ``:``/``dotted``. By default '-'.
-        """
-        if inf_flex is not None:
-            inf_flex_pointwise = None
-            if isinstance(inf_flex, int) and inf_flex >= 0:
-                inf_flex_basis = self.nontrivial_inf_flexes()
-                if inf_flex >= len(inf_flex_basis):
-                    raise IndexError(
-                        "The value of inf_flex exceeds "
-                        + "the dimension of the space "
-                        + "of infinitesimal flexes."
-                    )
-                inf_flex_pointwise = self._transform_inf_flex_to_pointwise(
-                    inf_flex_basis[inf_flex]
-                )
-            elif isinstance(inf_flex, Matrix):
-                inf_flex_pointwise = self._transform_inf_flex_to_pointwise(inf_flex)
-            elif isinstance(inf_flex, dict) and all(
-                isinstance(inf_flex[key], Sequence) for key in inf_flex.keys()
-            ):
-                inf_flex_pointwise = inf_flex
-            else:
-                raise TypeError("inf_flex does not have the correct Type.")
-
-            if not self.is_dict_inf_flex(inf_flex_pointwise):
-                raise ValueError(
-                    "The provided `inf_flex` is not an infinitesimal flex."
-                )
-
-            if points is None:
-                points = self.realization(as_points=True, numerical=True)
-            elif not isinstance(points, dict):
-                raise TypeError("Realization has the wrong type!")
-            elif not all(
-                [
-                    len(points[v]) == len(points[points.keys()[0]])
-                    and len(points[v]) in [2, 3]
-                    for v in self._graph.nodes
-                ]
-            ):
-                raise ValueError(
-                    "Not all values in the realization have the same"
-                    + "length and the dimension needs to be 2 or 3."
-                )
-
-            magnidutes = []
-            for flex_key in inf_flex_pointwise.keys():
-                if len(inf_flex_pointwise[flex_key]) != len(
-                    points[list(points.keys())[0]]
-                ):
-                    raise ValueError(
-                        "The infinitesimal flex needs to be "
-                        + f"in dimension {len(points[list(points.keys())[0]])}."
-                    )
-                inf_flex = [float(x) for x in inf_flex_pointwise[flex_key]]
-                magnidutes.append(np.linalg.norm(inf_flex))
-
-            # normalize the edge lengths by the Euclidean norm of the longest one
-            flex_mag = max(magnidutes)
-            for flex_key in inf_flex_pointwise.keys():
-                if not all(entry == 0 for entry in inf_flex_pointwise[flex_key]):
-                    inf_flex_pointwise[flex_key] = tuple(
-                        flex / flex_mag for flex in inf_flex_pointwise[flex_key]
-                    )
-            # Delete the edges with zero length
-            inf_flex_pointwise = {
-                flex_key: np.array(inf_flex_pointwise[flex_key], dtype=float)
-                for flex_key in inf_flex_pointwise.keys()
-                if not all(entry == 0 for entry in inf_flex_pointwise[flex_key])
-            }
-
-            for v in inf_flex_pointwise.keys():
-                if len(points[v]) == 2:
-                    ax.quiver(
-                        points[v][0],
-                        points[v][1],
-                        inf_flex_pointwise[v][0],
-                        inf_flex_pointwise[v][1],
-                        color=flex_color,
-                        lw=flex_width,
-                        linestyle=flex_style,
-                        length=flex_length,
-                        normalize=True,
-                        arrow_length_ratio=0.3,
-                    )
-
-                elif self._dim == 3:
-                    ax.quiver(
-                        points[v][0],
-                        points[v][1],
-                        points[v][2],  # <-- starting point of vector
-                        inf_flex_pointwise[v][0],
-                        inf_flex_pointwise[v][1],
-                        inf_flex_pointwise[v][2],  # <-- directions of vector
-                        color=flex_color,
-                        lw=flex_width,
-                        linestyle=flex_style,
-                        length=flex_length,
-                        arrow_length_ratio=0.3,
-                    )
-
-    @doc_category("Other")
-    def plot(
-=======
-    def _animate_rotation_around_axis(
->>>>>>> 736b7e99
-        self,
-        vertex_color: str = "#ff8c00",
-        vertex_shape: str = "o",
-        vertex_size: int = 13.5,
-        edge_color: str = "k",
-        edge_width: float = 1.1,
-        edge_style: str = "solid",
-        equal_aspect_ratio: bool = True,
-        total_frames: int = 50,
-        delay: int = 75,
-        rotation_axis: str | Sequence[Coordinate] = None,
-    ) -> Any:
-        """
-        Plot this framework in 3D and animate a rotation around an axis.
-
-        Parameters
-        ----------
-        vertex_color, vertex_shape, vertex_size, edge_color, edge_width, edge_style:
-            The user can choose differen colors etc. both for edges and vertices.
-        total_frames:
-            Number of frames used for the animation. The higher this number,
-            the smoother the resulting animation.
-        equal_aspect_ratio:
-            Determines whether the aspect ratio of the plot is equal in all space
-            directions or whether it is adjusted depending on the framework's size
-            in `x`, `y` and `z`-direction individually.
-        delay:
-            Delay between frames in milliseconds.
-        rotation_axis:
-            The user can input a rotation axis or vector. By default, a rotation around
-            the z-axis is performed. This can either be done in the form of a char
-            ('x', 'y', 'z') or as a vector (e.g. [1, 0, 0]).
-
-        Examples
-        --------
-        >>> from pyrigi import frameworkDB
-        >>> F = frameworkDB.Complete(4, dim=3)
-        >>> F._animate_rotation_around_axis();
-        """
-        # Creation of the figure
-        fig = plt.figure()
-        ax = fig.add_subplot(111, projection="3d")
-        ax.grid(False)
-        ax.set_axis_off()
-
-        # Limits of the axes
-        abs_list = [list(abs(i)) for i in self._realization.values()]
-        abs_list = [max(abs_list[i]) for i in range(len(abs_list))]
-
-        vertices = np.array(
-            [
-                list(list(self.realization(numerical=True).values())[i])
-                for i in range(self._graph.number_of_nodes())
-            ]
-        )
-
-        # Initializing points (vertices) and lines (edges) for display
-        (vertices_plot,) = ax.plot(
-            [], [], [], vertex_shape, color=vertex_color, markersize=vertex_size
-        )
-        lines = [
-            ax.plot([], [], [], c=edge_color, lw=edge_width, linestyle=edge_style)[0]
-            for _ in range(len(self._graph.edges))
-        ]
-
-        # Animation initialization function.
-        def init():
-            vertices_plot.set_data([], [])  # Initial coordinates of vertices
-            vertices_plot.set_3d_properties([])  # Initial 3D properties of vertices
-            for line in lines:
-                line.set_data([], [])
-                line.set_3d_properties([])
-            return [vertices_plot] + lines
-
-        def _rotation_matrix(v, frame):
-            # Compute the rotation matrix Q
-            v = np.array(v)
-            v = v / np.linalg.norm(v)
-            angle = frame * np.pi / total_frames
-            cos_angle = np.cos(angle)
-            sin_angle = np.sin(angle)
-
-            # Rodrigues' rotation matrix
-            K = np.array([[0, -v[2], v[1]], [v[2], 0, -v[0]], [-v[1], v[0], 0]])
-            Q = np.eye(3) * cos_angle + K * sin_angle + np.outer(v, v) * (1 - cos_angle)
-            return Q
-
-        match rotation_axis:
-            case None | "z" | "Z":
-                rotation_matrix = functools.partial(
-                    _rotation_matrix, np.array([0, 0, 1])
-                )
-            case "x" | "X":
-                rotation_matrix = functools.partial(
-                    _rotation_matrix, np.array([1, 0, 0])
-                )
-            case "y" | "Y":
-                rotation_matrix = functools.partial(
-                    _rotation_matrix, np.array([0, 1, 0])
-                )
-            case _:  # Rotation around a custom axis
-                if isinstance(rotation_axis, (np.ndarray, list, tuple)):
-                    if len(rotation_axis) != 3:
-                        raise ValueError("The rotation_axis must have length 3.")
-                    rotation_matrix = functools.partial(
-                        _rotation_matrix, np.array(rotation_axis)
-                    )
-                else:
-                    raise ValueError(
-                        "The rotation_axis must be of one of the following "
-                        + "types: np.ndarray, list, tuple."
-                    )
-
-        rot_vertices = sum(
-            [
-                vertices.dot(rotation_matrix(frame).T).tolist()
-                for frame in range(2 * total_frames)
-            ],
-            [],
-        )
-        if equal_aspect_ratio:
-            min_val = min([min(pt) for pt in rot_vertices]) - 0.01
-            max_val = max([max(pt) for pt in rot_vertices]) + 0.01
-            ax.set_zlim(min_val, max_val)
-            ax.set_ylim(min_val, max_val)
-            ax.set_xlim(min_val, max_val)
-        else:
-            ax.set_zlim(
-                min([pt[2] for pt in rot_vertices]) - 0.01,
-                max([pt[2] for pt in rot_vertices]) + 0.01,
-            )
-            ax.set_ylim(
-                min([pt[1] for pt in rot_vertices]) - 0.01,
-                max([pt[1] for pt in rot_vertices]) + 0.01,
-            )
-            ax.set_xlim(
-                min([pt[0] for pt in rot_vertices]) - 0.01,
-                max([pt[0] for pt in rot_vertices]) + 0.01,
-            )
-
-        # Function to update data at each frame
-        def update(frame):
-            one_rotation_matrix = rotation_matrix(frame)
-            rotated_vertices = vertices.dot(one_rotation_matrix.T)
-
-            # Update vertices positions
-            vertices_plot.set_data(rotated_vertices[:, 0], rotated_vertices[:, 1])
-            vertices_plot.set_3d_properties(rotated_vertices[:, 2])
-
-            # Update the edges
-            for i, (start, end) in enumerate(self._graph.edges):
-                line = lines[i]
-                line.set_data(
-                    [rotated_vertices[start, 0], rotated_vertices[end, 0]],
-                    [rotated_vertices[start, 1], rotated_vertices[end, 1]],
-                )
-                line.set_3d_properties(
-                    [rotated_vertices[start, 2], rotated_vertices[end, 2]]
-                )
-
-            return [vertices_plot] + lines
-
-        # Creating the animation
-        ani = FuncAnimation(
-            fig,
-            update,
-            frames=total_frames * 2,
-            interval=delay,
-            init_func=init,
-            blit=True,
-        )
-
-        plt.tight_layout()
-        # Checking if we are running from the terminal or from a notebook
-        import sys
-
-        if "ipykernel" in sys.modules:
-            from IPython.display import HTML
-
-            plt.close()
-            return HTML(ani.to_jshtml())
-        else:
-            plt.show()
-            return
-
-    @doc_category("Other")
-    def plot3D(
-        self,
-        coordinates: Sequence[int] = None,
-        projection_matrix: Matrix = None,
-        return_matrix: bool = False,
-        random_seed: int = None,
-        animation: bool = False,
-        **kwargs,
-    ) -> Optional[Matrix]:
-        """
-        Plot the provided framework in 3D.
-
-        Notes
-        -----
-        If this framework is in dimensions higher than 3 and projection_matrix
-        with coordinates are None a random projection matrix
-        containing three orthonormal vectors is generated and used for projection into 3D.
-        This particular matrix is then returned.
-        For various formatting options, see :meth:`.Graph.plot`.
-        Only the parameter `coordinates` or `projection_matrix` can be used,
-        not both at the same time!
-
-        Parameters
-        ----------
-        projection_matrix:
-            The matrix used for projecting the placement of vertices
-            only when they are in dimension higher than 3.
-            The matrix must have dimensions (3, dim),
-            where dim is the dimension of the currect placements of vertices.
-            If None, a random projection matrix is generated.
-        random_seed:
-            The random seed used for generating the projection matrix.
-            When the same value is provided, the framework will plot exactly same.
-        coordinates:
-            Indexes of three coordinates that will be used as the placement in 3D.
-        return_matrix:
-            If `True` the matrix used for projection into 3D is returned.
-        animation:
-            If `True` the plot is a rotating figure.
-
-        TODO
-        -----
-        project the inf-flex as well in `_plot_using_projection_matrix_3D`.
-
-        Examples
-        --------
-        >>> from pyrigi import frameworkDB
-        >>> F = frameworkDB.Complete(4, dim=3)
-        >>> F.plot3D();
-        """
-
-        if self._dim == 1 or self._dim == 2:
-            return self.plot2D(**kwargs)
-
-        if self._dim == 3 and not animation:
-            return self._plot_with_3D_realization(**kwargs)
-
-        elif self._dim == 3 and animation:
-            return self._animate_rotation_around_axis(**kwargs)
-
-        # dim > 3 -> use projection to 3D
-        if coordinates is not None:
-            if (
-                not isinstance(coordinates, tuple)
-                and not isinstance(coordinates, list)
-                or len(coordinates) != 3
-            ):
-                raise ValueError(
-                    "coordinates must have length 3!"
-                    + " Exactly Three coordinates are necessary for plotting in 3D."
-                )
-            if np.max(coordinates) >= self._dim:
-                raise ValueError(
-                    f"Index {np.max(coordinates)} out of range"
-                    + f" with placement in dim: {self._dim}."
-                )
-            projection_matrix = np.zeros((3, self._dim))
-            projection_matrix[0, coordinates[0]] = 1
-            projection_matrix[1, coordinates[1]] = 1
-            projection_matrix[2, coordinates[2]] = 1
-
-        if projection_matrix is not None:
-            projection_matrix = np.array(projection_matrix)
-            if projection_matrix.shape != (3, self._dim):
-                raise ValueError(
-                    f"The projection matrix has wrong dimensions! \
-                    {projection_matrix.shape} instead of (3, {self._dim})."
-                )
-        else:
-            projection_matrix = generate_three_orthonormal_vectors(
-                self._dim, random_seed=random_seed
-            )
-            projection_matrix = projection_matrix.T
-        self._plot_with_3D_realization(projection_matrix=projection_matrix, **kwargs)
-        if return_matrix:
-            return projection_matrix
-
-    @doc_category("Other")
-    def _plot_with_3D_realization(
-        self,
-        projection_matrix: Matrix = None,
-        vertex_color: str = "#ff8c00",
-        vertex_size: int = 200,
-        vertex_shape: str = "o",
-        font_size: int = 10,
-        font_color: str = "whitesmoke",
-        edge_color: str = "k",
-        edge_width: float = 1.5,
-        edge_style: str = "solid",
-        equal_aspect_ratio: bool = True,
-    ) -> None:
-        """
-        Plot the graph of the framework with the given realization in the plane.
-
-        For description of other parameters see :meth:`.Framework.plot`.
-
-        Parameters
-        ----------
-        projection_matrix:
-            The matrix used for projection.
-            The matrix must have dimensions ``(3, dim)``,
-            where ``dim`` is the dimension of the framework.
-        vertex_color:
-            The color of the vertices. The color can be a string or an rgb (or rgba)
-            tuple of floats from 0-1.
-        vertex_size:
-            The size of the vertices.
-        vertex_shape:
-            The shape of the vertices specified as as matplotlib.scatter
-            marker, one of ``so^>v<dph8``.
-        vertex_labels:
-            If ``True`` (default), vertex labels are displayed.
-        font_size:
-            The size of the font used for the labels.
-        font_color:
-            The color of the font used for the labels.
-        edge_width:
-        edge_color:
-            If a single color is given as a string or rgb (or rgba) tuple
-            of floats from 0-1, then all edges get this color.
-            If a (possibly incomplete) partition of the edges is given,
-            then each part gets a different color.
-            If a dictionary from colors to a list of edge is given,
-            edges are colored accordingly.
-            The edges missing in the partition/dictionary, are colored black.
-        edge_style:
-            Edge line style: ``-``/``solid``, ``--``/``dashed``,
-            ``-.``/``dashdot`` or ``:``/``dotted``. By default '-'.
-        equal_aspect_ratio:
-            Determines whether the aspect ratio of the plot is equal in all space
-            directions or whether it is adjusted depending on the framework's size
-            in `x`, `y` and `z`-direction individually.
 
         Examples
         --------
@@ -1359,18 +903,158 @@
         for node in self._graph.nodes:
             x, y, z, *others = pos[node]
             # To show the name of the vertex
-            ax.text(
-                x,
-                y,
-                z,
-                str(node),
-                color=font_color,
-                fontsize=font_size,
-                ha="center",
-                va="center",
-            )
+            if vertex_labels:
+                ax.text(
+                    x,
+                    y,
+                    z,
+                    str(node),
+                    color=font_color,
+                    fontsize=fontsize,
+                    ha="center",
+                    va="center",
+                )
+
+        self._plot_inf_flex(ax, inf_flex, **kwargs)
         plt.tight_layout()
         plt.show()
+
+    @doc_category("Other")
+    def _plot_inf_flex(  # noqa: C901
+        self,
+        ax: Axes,
+        inf_flex: Matrix | int | dict[Vertex, Sequence[Coordinate]],
+        points: dict[Vertex, Point] = None,
+        flex_width: float = 2.5,
+        flex_length: float = 0.25,
+        flex_color: (
+            str | Sequence[Sequence[Edge]] | dict[str : Sequence[Edge]]
+        ) = "limegreen",
+        flex_style: str = "solid",
+    ) -> None:
+        """
+        Adds infinitesimal flexes as vectors to the axis `ax`.
+
+        Parameters
+        ----------
+        ax:
+        inf_flex:
+            Optional parameter for plotting a given infinitesimal flex. It is
+            important to use the same vertex order as the one
+            from :meth:`.Graph.vertex_list`.
+            Alternatively, an ``int`` can be specified to choose the 0,1,2,...-th
+            nontrivial infinitesimal flex for plotting.
+            Lastly, a ``dict[Vertex, Sequence[Coordinate]]`` can be provided, which
+            maps the vertex labels to vectors (i.e. a sequence of coordinates).
+        flex_width:
+            Width of the infinitesimal flex's arrowtail.
+        flex_length:
+            Length of the displayed flex relative to the total canvas
+            diagonal in percent. By default 15%.
+        flex_color:
+            The color of the infinitesimal flex is by default 'limegreen'.
+        flex_style:
+            Line Style: ``-``/``solid``, ``--``/``dashed``,
+            ``-.``/``dashdot`` or ``:``/``dotted``. By default '-'.
+        """
+        if inf_flex is not None:
+            inf_flex_pointwise = None
+            if isinstance(inf_flex, int) and inf_flex >= 0:
+                inf_flex_basis = self.nontrivial_inf_flexes()
+                if inf_flex >= len(inf_flex_basis):
+                    raise IndexError(
+                        "The value of inf_flex exceeds "
+                        + "the dimension of the space "
+                        + "of infinitesimal flexes."
+                    )
+                inf_flex_pointwise = self._transform_inf_flex_to_pointwise(
+                    inf_flex_basis[inf_flex]
+                )
+            elif isinstance(inf_flex, Matrix):
+                inf_flex_pointwise = self._transform_inf_flex_to_pointwise(inf_flex)
+            elif isinstance(inf_flex, dict) and all(
+                isinstance(inf_flex[key], Sequence) for key in inf_flex.keys()
+            ):
+                inf_flex_pointwise = inf_flex
+            else:
+                raise TypeError("inf_flex does not have the correct Type.")
+
+            if not self.is_dict_inf_flex(inf_flex_pointwise):
+                raise ValueError(
+                    "The provided `inf_flex` is not an infinitesimal flex."
+                )
+
+            if points is None:
+                points = self.realization(as_points=True, numerical=True)
+            elif not isinstance(points, dict):
+                raise TypeError("Realization has the wrong type!")
+            elif not all(
+                [
+                    len(points[v]) == len(points[points.keys()[0]])
+                    and len(points[v]) in [2, 3]
+                    for v in self._graph.nodes
+                ]
+            ):
+                raise ValueError(
+                    "Not all values in the realization have the same"
+                    + "length and the dimension needs to be 2 or 3."
+                )
+
+            magnidutes = []
+            for flex_key in inf_flex_pointwise.keys():
+                if len(inf_flex_pointwise[flex_key]) != len(
+                    points[list(points.keys())[0]]
+                ):
+                    raise ValueError(
+                        "The infinitesimal flex needs to be "
+                        + f"in dimension {len(points[list(points.keys())[0]])}."
+                    )
+                inf_flex = [float(x) for x in inf_flex_pointwise[flex_key]]
+                magnidutes.append(np.linalg.norm(inf_flex))
+
+            # normalize the edge lengths by the Euclidean norm of the longest one
+            flex_mag = max(magnidutes)
+            for flex_key in inf_flex_pointwise.keys():
+                if not all(entry == 0 for entry in inf_flex_pointwise[flex_key]):
+                    inf_flex_pointwise[flex_key] = tuple(
+                        flex / flex_mag for flex in inf_flex_pointwise[flex_key]
+                    )
+            # Delete the edges with zero length
+            inf_flex_pointwise = {
+                flex_key: np.array(inf_flex_pointwise[flex_key], dtype=float)
+                for flex_key in inf_flex_pointwise.keys()
+                if not all(entry == 0 for entry in inf_flex_pointwise[flex_key])
+            }
+
+            for v in inf_flex_pointwise.keys():
+                if len(points[v]) == 2:
+                    ax.quiver(
+                        points[v][0],
+                        points[v][1],
+                        inf_flex_pointwise[v][0],
+                        inf_flex_pointwise[v][1],
+                        color=flex_color,
+                        lw=flex_width,
+                        linestyle=flex_style,
+                        length=flex_length,
+                        normalize=True,
+                        arrow_length_ratio=0.3,
+                    )
+
+                elif self._dim == 3:
+                    ax.quiver(
+                        points[v][0],
+                        points[v][1],
+                        points[v][2],  # <-- starting point of vector
+                        inf_flex_pointwise[v][0],
+                        inf_flex_pointwise[v][1],
+                        inf_flex_pointwise[v][2],  # <-- directions of vector
+                        color=flex_color,
+                        lw=flex_width,
+                        linestyle=flex_style,
+                        length=flex_length,
+                        arrow_length_ratio=0.3,
+                    )
 
     @doc_category("Other")
     def plot(
@@ -1392,11 +1076,7 @@
         """
 
         if self._dim == 3:
-<<<<<<< HEAD
-            self.plot3D(**kwargs)
-=======
             return self.plot3D(**kwargs)
->>>>>>> 736b7e99
         elif self._dim > 3:
             raise ValueError(
                 "This framework is in higher dimension than 3!"
@@ -1404,11 +1084,7 @@
                 + " for projection into 3D use F.plot3D()."
             )
         else:
-<<<<<<< HEAD
-            self.plot2D(**kwargs)
-=======
             return self.plot2D(**kwargs)
->>>>>>> 736b7e99
 
     @doc_category("Other")
     def to_tikz(
