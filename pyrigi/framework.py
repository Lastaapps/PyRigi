"""

Module for the functionality concerning frameworks.

.. currentmodule:: pyrigi.framework

Classes:

.. autosummary::

    Framework

"""

from __future__ import annotations

from copy import deepcopy
from itertools import combinations
from random import randrange

import networkx as nx
from sympy import Matrix, flatten

from pyrigi.data_type import Vertex, Edge, Point, List, Any, Dict
from pyrigi.graph import Graph


class Framework(object):
    r"""
    This class provides the functionality for frameworks.


    Definitions
    -----------
     * :prf:ref:`Framework <def-framework>`
     * :prf:ref:`Realization <def-realization>`


    Parameters
    ----------
    graph
    realization:
        A dictionary mapping the vertices of the graph to points in $\RR^d$.
        The dimension `d` is retrieved from the points in realization.
        If `graph` is empty, and hence also the `realization`,
        the dimension is set to 0 (:meth:`Framework.Empty`
        can be used to construct an empty framework with different dimension).

    Notes
    -----
    Internally, the realization is represented as a dictionary of
    matrices ("vectors"). However, there is a method available for
    transforming the realization to a more human-friendly format
    (see :meth:`~Framework.get_realization_list`)

    Examples
    --------
    >>> F = Framework(Graph([[0,1]]), {0:[1,2], 1:[0,5]})
    >>> F
    Framework in 2-dimensional space consisting of:
    Graph with vertices [0, 1] and edges [[0, 1]]
    Realization {0:(1, 2), 1:(0, 5)}

    """

    def __init__(self, graph: Graph, realization: Dict[Vertex, Point]) -> None:
        if not isinstance(graph, Graph):
            raise TypeError("The graph has to be an instance of class Graph")
        if not len(realization.keys()) == graph.number_of_nodes():
            raise KeyError(
                "The length of realization has to be equal to "
                "the number of vertices of graph"
            )

        if realization:
            self._dim = len(list(realization.values())[0])
        else:
            self._dim = 0

        for v in graph.nodes:
            if v not in realization:
                raise KeyError(f"Vertex {v} is not contained in the realization")
            if not len(realization[v]) == self._dim:
                raise ValueError(
                    f"The point {realization[v]} in the realization corresponding to "
                    f"vertex {v} does not have the right dimension."
                )

        self._realization = {v: Matrix(realization[v]) for v in graph.nodes}
        self._graph = deepcopy(graph)

    def __str__(self) -> str:
        """Return the string representation."""
        return (
            self.__class__.__name__
            + f" in {self.dim()}-dimensional space consisting of:\n{self._graph}\n"
            + "Realization {"
            + ", ".join(
                [
                    f"{v}:{tuple(self._realization[v])}"
                    for v in self._graph.vertex_list()
                ]
            )
            + "}"
        )

    def __repr__(self) -> str:
        """Return the representation"""
        return self.__str__()

    def dim(self) -> int:
        """Return the dimension of the framework."""
        return self._dim

    def dimension(self) -> int:
        """Alias for :meth:`~Framework.dim`"""
        return self.dim()

    def add_vertex(self, point: Point, vertex: Vertex = None) -> None:
        """
        Add a vertex to the framework with the corresponding coordinates.
        If no vertex is provided (`None`), then the smallest,
        free integer is chosen instead.

        Parameters
        ----------
        point:
            the realization of the new vertex
        vertex:
            the label of the new vertex

        Examples
        --------
        >>> F = Framework.Empty(dim=2)
        >>> F.add_vertex((1.5,2), 'a')
        >>> F.add_vertex((3,1))
        >>> F
        Framework in 2-dimensional space consisting of:
        Graph with vertices ['a', 1] and edges []
        Realization {a:(1.50000000000000, 2), 1:(3, 1)}
        """
        if vertex is None:
            candidate = self._graph.number_of_nodes()
            while candidate in self._graph.nodes:
                candidate += 1
            vertex = candidate

        if vertex in self._graph.nodes:
            raise KeyError(f"Vertex {vertex} is already a vertex of the graph!")

        self._realization[vertex] = Matrix(point)
        self._graph.add_node(vertex)

    def add_vertices(self, points: List[Point], vertices: List[Vertex] = []) -> None:
        r"""
        Add a list of vertices to the framework.

        Parameters
        ----------
        points:
            List of points consisting of coordinates in $\RR^d$. It is checked
            that all points lie in the same ambient space.
        vertices:
            List of vertices. If the list of vertices is empty, we generate a
            vertex that is not yet taken with the method :meth:`add_vertex`.
            Else, the list of vertices needs to have the same length as the
            list of points.

        Notes
        -----
        For each vertex that has to be added, :meth:`add_vertex` is called.

        Examples
        --------
        >>> F = Framework.Empty(dim=2)
        >>> F.add_vertices([(1.5,2), (3,1)], ['a',0])
        >>> print(F)
        Framework in 2-dimensional space consisting of:
        Graph with vertices ['a', 0] and edges []
        Realization {a:(1.50000000000000, 2), 0:(3, 1)}
        """
        if not (len(points) == len(vertices) or not vertices):
            raise IndexError("The vertex list does not have the correct length!")
        if not vertices:
            for point in points:
                self.add_vertex(point)
        else:
            for p, v in zip(points, vertices):
                self.add_vertex(p, v)

    def add_edge(self, edge: Edge) -> None:
        """
        Add an edge to the framework.

        Parameters
        ----------
        edge:
            The edge is a tuple of vertices. It can either be passed as a tuple `(i,j)`
            or a list `[i,j]`.

        Notes
        -----
        This method only alters the graph attribute.
        """
        if not (len(edge)) == 2:
            raise TypeError(f"Edge {edge} does not have the correct length!")
        if not (edge[0] in self._graph.nodes and edge[1] in self._graph.nodes):
            raise ValueError(
                f"The adjacent vertices of {edge} are not contained in the graph!"
            )
        self._graph.add_edge(*(edge))

    def add_edges(self, edges: List[Edge]) -> None:
        """
        Add a list of edges to the framework.

        Notes
        -----
        For each edge that has to be added, :meth:`add_edge` is called.
        """
        for edge in edges:
            self.add_edge(edge)

    def underlying_graph(self) -> Graph:
        """
        Return a copy of the framework's underlying graph.
        """
        return deepcopy(self._graph)

    def graph(self) -> Graph:
        """Alias for :meth:`~Framework.underlying_graph`"""
        return self.underlying_graph()

    def draw_framework(self) -> None:
        """
        Plot the framework.

        Notes
        -----
        Use a networkx internal routine to plot the framework."""
        nx.draw(self._graph, pos=self.get_realization_list())

    @classmethod
    def from_points(cls, points: List[Point]) -> None:
        """
        Generate a framework from a list of points.

        Notes
        -----
        The list of vertices of the underlying graph
        is taken to be `[0,...,len(points)]`.
        The underlying graph has no edges.

        Examples
        --------
        >>> F = Framework.from_points([(1,2), (2,3)])
        >>> print(F)
        Framework in 2-dimensional space consisting of:
        Graph with vertices [0, 1] and edges []
        Realization {0:(1, 2), 1:(2, 3)}
        """
        vertices = range(len(points))
        realization = {v: points[v] for v in vertices}
        G = Graph()
        G.add_nodes_from(vertices)
        return Framework(graph=G, realization=realization)

    @classmethod
    def from_graph(cls, graph: Graph, dim: int = 2) -> None:
        """
<<<<<<< HEAD
        Return the framework given by the given graph and
        a random realization of the latter in the given dimension.
=======
        Return a framework with random realization.
>>>>>>> fe0ef113

        Examples
        --------
        >>> F = Framework.from_graph(Graph([(0,1), (1,2), (0,2)]))
        >>> print(F) # doctest: +SKIP
        Framework in 2-dimensional space consisting of:
        Graph with vertices [0, 1, 2] and edges [[0, 1], [0, 2], [1, 2]]
        Realization {0:(122, 57), 1:(27, 144), 2:(50, 98)}
        """
        if not isinstance(dim, int) or dim < 1:
            raise TypeError(
                f"The dimension needs to be a positive integer, but is {dim}!"
            )

        N = 10 * graph.number_of_nodes() ** 2 * dim
        realization = {
            vertex: [randrange(1, N) for _ in range(dim)] for vertex in graph.nodes
        }

        return Framework(graph=graph, realization=realization)

    @classmethod
    def Empty(cls, dim: int = 2) -> None:
        """
        Generate an empty framework.

        Parameters
        ----------
        dim:
            a natural number that determines the dimension
            in which the framework is realized
        """
        if not isinstance(dim, int) or dim < 1:
            raise TypeError(
                f"The dimension needs to be a positive integer, but is {dim}!"
            )
        F = Framework(graph=Graph(), realization={})
        F._dim = dim
        return F

    @classmethod
    def Complete(cls, points: List[Point]) -> None:
        """
        Generate a framework on the complete graph from a given list of points.

        Parameters
        ----------
        dim:
            a natural number that determines the dimension
            in which the framework is realized

        Notes
        -----
        The vertices of the underlying graph are taken
        to be the list `[0,...,len(points)]`.

        Examples
        --------
        >>> F = Framework.Complete([(1,),(2,),(3,),(4,)])
<<<<<<< HEAD
        >>> print(F)
        Graph:          Vertices: [0, 1, 2, 3], Edges: [(0, 1), (0, 2), (0, 3), (1, 2), (1, 3), (2, 3)] # noqa: E501
        Realization:    {0: (1.0,), 1: (2.0,), 2: (3.0,), 3: (4.0,)}
        dim:            1
=======
        >>> F
        Framework in 1-dimensional space consisting of:
        Graph with vertices [0, 1, 2, 3] and edges [[0, 1], [0, 2], [0, 3], [1, 2], [1, 3], [2, 3]]
        Realization {0:(1,), 1:(2,), 2:(3,), 3:(4,)}

>>>>>>> fe0ef113
        """
        if not points:
            raise ValueError("The list of points cannot be empty.")

        Kn = Graph.Complete(len(points))
        realization = {
            (Kn.vertex_list())[i]: Matrix(points[i]) for i in range(len(points))
        }
        return Framework(graph=Kn, realization=realization)

    def delete_vertex(self, vertex: Vertex) -> None:
        """
        Delete a vertex from the framework.
        """
        self._graph.delete_vertex(vertex)
        del self._realization[vertex]

    def delete_vertices(self, vertices: List[Vertex]) -> None:
        """
        Delete a list of vertices from the framework.
        """
        for vertex in vertices:
            self.delete_vertex(vertex)

    def delete_edge(self, edge: Edge) -> None:
        """
        Delete an edge from the framework.
        """
        self._graph.delete_edge(edge)

    def delete_edges(self, edges: List[Edge]) -> None:
        """
        Delete a list of edges from the framework.
        """
        self._graph.delete_edges(edges)

    def get_realization_list(self) -> List[Point]:
        """
        Return the realization as a list of Point.

        Notes
        -----
        The format returned by this method can be read by networkx.

        Examples
        --------
        >>> F = Framework.Complete([(0,0), (1,0), (1,1)])
        >>> F.get_realization_list()
        {0: (0.0, 0.0), 1: (1.0, 0.0), 2: (1.0, 1.0)}
        """
        return {
            vertex: tuple([float(point) for point in self._realization[vertex]])
            for vertex in self._graph.nodes
        }

    def get_realization(self) -> Dict[Vertex, Point]:
        """
        Return a copy of the framework's realization.
        """
        return deepcopy(self._realization)

    def realization(self) -> List[Point]:
        """Alias for :meth:`~Framework.get_realization`"""
        return self.get_realization()

    def set_realization(self, realization: Dict[Vertex, Point]) -> None:
        r"""
        Change the realization of the framework.

        Parameters
        ----------
        realization:
            a realization of the underlying graph of the framework

        Notes
        -----
        It is assumed that the realization contains all vertices from the
        underlying graph. Furthermore, all points in the realization need
        to be contained in $\RR^d$ for a fixed $d$.

        Examples
        --------
        >>> F = Framework.Complete([(0,0), (1,0), (1,1)])
        >>> F.set_realization({vertex:(vertex,vertex+1) for vertex in F.graph().vertex_list()}) # noqa: E501
        >>> print(F)
        Framework in 2-dimensional space consisting of:
        Graph with vertices [0, 1, 2] and edges [[0, 1], [0, 2], [1, 2]]
        Realization {0:(0, 1), 1:(1, 2), 2:(2, 3)}
        """
        if not len(realization) == self._graph.number_of_nodes():
            raise IndexError(
                "The realization does not contain the correct amount of vertices!"
            )
        for v in self._graph.nodes:
            if v not in realization:
                raise KeyError("Vertex {vertex} is not a key of the given realization!")
            if not len(realization[v]) == self.dimension():
                raise IndexError(
                    f"The element {realization[v]} does not have "
                    f"the dimension {self.dimension()}!"
                )
        self._realization = {v: Matrix(realization[v]) for v in realization.keys()}

    def change_vertex_coordinates(self, vertex: Vertex, point: Point) -> None:
        """
        Change the coordinates of a single given vertex.

        Examples
        --------
        >>> F = Framework.from_points([(0,0)])
        >>> F.change_vertex_coordinates(0, (6,2))
        >>> print(F)
        Framework in 2-dimensional space consisting of:
        Graph with vertices [0] and edges []
        Realization {0:(6, 2)}
        """
        if vertex not in self._realization:
            raise KeyError("Vertex {vertex} is not a key of the given realization!")
        if not len(point) == self.dimension():
            raise IndexError(
                f"The point {point} does not have the dimension {self.dimension()}!"
            )
        self._realization[vertex] = Matrix(point)

    def set_vertex_position(self, vertex: Vertex, point: Point) -> None:
        """Alias for :meth:`~Framework.change_vertex_coordinates`"""
        self.change_vertex_coordinates(vertex, point)

    def change_vertex_coordinates_list(
        self, vertices: List[Vertex], points: List[Point]
    ) -> None:
        """
        Change the coordinates of a given list of vertices.

        Notes
        -----
        It is necessary that both lists have the same length.
        No vertex from `vertices` can be contained multiple times.
        For an explanation of `vertices` and `points`,
        see :meth:`~Framework.add_vertices`.
        We apply the method :meth:`~Framework.change_vertex_coordinates`
        to `vertices` and `points`.
        """
        if list(set(vertices)).sort() != list(vertices).sort():
            raise ValueError("Mulitple Vertices with the same name were found!")
        if not len(vertices) == len(points):
            raise IndexError(
                "The list of vertices does not have the same length as the list of points"
            )
        for i in range(len(vertices)):
            self.change_vertex_coordinates(vertices[i], points[i])

    def set_vertex_positions(self, vertices: List[Vertex], points: List[Point]) -> None:
        """Alias for :meth:`~Framework.change_vertex_coordinates_list`"""
        self.change_vertex_coordinates_list(vertices, points)

    def change_realization(self, subset_of_realization: Dict[Vertex, Point]):
        """
        Change the coordinates of vertices given by a dictionary.
        """
        self.change_vertex_coordinates_list(
            subset_of_realization.keys(), subset_of_realization.values()
        )

    def rigidity_matrix(
        self,
        vertex_order: List[Vertex] = None,
        pinned_vertices: Dict[Vertex, List[int]] = {},
        edges_ordered: bool = True,
    ) -> Matrix:
        r"""
        Construct the rigidity matrix of the framework.

        Definitions
        -----------
        * :prf:ref:`Rigidity Matrix <def-rigidity-matrix>`

        Parameters
        ----------
        vertex_order:
            By listing vertices in the preferred order, the rigidity matrix
            can be computed in a way the user expects.
        pinned_vertices:
            Dictionary of vertices and coordinates that do not contribute to the
            computation of infinitesimal flexes. Each of the pinned vertex coordinates
            adds a row given by the corresponding standard unit basis vector to
            the rigidity matrix.
        edges_ordered:
            A Boolean indicating, whether the edges are assumed to be ordered (`True`),
            or whether they should be internally sorted (`False`).

        Examples
        --------
        >>> F = Framework.Complete([(0,0),(2,0),(1,3)])
        >>> F.rigidity_matrix(vertex_order=[2,1,0],pinned_vertices={0:[0], 1:[1]})
        Matrix([
        [ 0, 0, 2,  0, -2,  0],
        [ 1, 3, 0,  0, -1, -3],
        [-1, 3, 1, -3,  0,  0],
        [ 0, 0, 0,  1,  0,  0],
        [ 0, 0, 0,  0,  1,  0]])
        """
        try:
            if vertex_order is None:
                vertex_order = sorted(self._graph.nodes)
            else:
                if not set(self._graph.nodes) == set(vertex_order) or not len(
                    self._graph.nodes
                ) == len(vertex_order):
                    raise KeyError(
                        f"The vertex_order needs to contain "
                        f"exactly the same vertices as the graph!"
                    )
        except TypeError as error:
            vertex_order = self._graph.vertex_list()

        for v in vertex_order:
            if v not in pinned_vertices:
                pinned_vertices[v] = []
        pinned_vertices = {
            v: pinned_vertices[v]
            for v in pinned_vertices.keys()
            if v in self._graph.nodes
        }
        for v in pinned_vertices:
            if v not in self._graph.nodes:
                raise KeyError(
                    f"Vertex {v} in pinned_vertices is not a vertex of the graph!"
                )
            if not len(pinned_vertices[v]) <= self.dim():
                raise IndexError(
                    f"The length of {pinned_vertices[v]} is larger than the dimension!"
                )

        if not edges_ordered:
            edge_order = sorted(self._graph.edges())
        else:
            edge_order = self._graph.edges()

        # `delta` is responsible for distinguishing the edges (i,j) and (j,i)
        def delta(u, v, w):
            if w == u:
                return 1
            if w == v:
                return -1
            return 0

        # Add the column information about the pinned vertices, according to the
        # `vertex_order`.
        pinned_entries = flatten(
            [
                [
                    self.dim() * count + index
                    for index in pinned_vertices[vertex_order[count]]
                ]
                for count in range(len(vertex_order))
            ]
        )

        # Return the rigidity matrix with standard unit basis vectors added for
        # each pinned coordinate.
        return Matrix(
            [
                flatten(
                    [
                        delta(u, v, w) * (self._realization[u] - self._realization[v])
                        for w in vertex_order
                    ]
                )
                for u, v in edge_order
            ]
            + [
                [1 if i == index else 0 for i in range(self.dim() * len(vertex_order))]
                for index in pinned_entries
            ]
        )

    def stress_matrix(
        self,
        data: Any,
        pinned_vertices: Dict[Vertex, List[int]] = {},
        edge_order: List[Edge] = None,
    ) -> Matrix:
        r"""
        Construct the stress matrix from a stress of from its support.

        Definitions
        -----
        * :prf:ref:`Stress Matrix <def-stress-matrix>`

        """
        raise NotImplementedError()

    def trivial_inf_flexes(
        self, pinned_vertices: Dict[Vertex, List[int]] = {}
    ) -> List[Matrix]:
        r"""
        Return the trivial infinitesimal flexes of the framework.

        Definitions
        -----------
        * :prf:ref:`Trivial flexes <def-trivial-flexes>`

        Parameters
        ----------
        pinned_vertices:
            see :meth:`~Framework.rigidity_matrix`

        Notes
        -----
        Trival infinitesimal flexes are computed by calculating all
        infinitesimal flexes of the complete graph.

        Examples
        --------
        >>> F = Framework.Complete([(0,0),(2,0),(1,3)])
        >>> F.trivial_inf_flexes()
        [Matrix([
            [ 3],
            [-1],
            [ 3],
            [ 1],
            [ 0],
            [ 0]]),
        Matrix([
            [1],
            [0],
            [1],
            [0],
            [1],
            [0]]),
        Matrix([
            [-3],
            [ 2],
            [-3],
            [ 0],
            [ 0],
            [ 1]])
        ]
        """
        vertices = self._graph.vertex_list()
        Kn = Graph.CompleteOnVertices(vertices)
        F_Kn = Framework(graph=Kn, realization=self.realization())
        return F_Kn.inf_flexes(pinned_vertices=pinned_vertices, include_trivial=True)

    def nontrivial_inf_flexes(
        self, pinned_vertices: Dict[Vertex, List[int]] = {}
    ) -> List[Matrix]:
        """
        Return non-trivial infinitesimal flexes.

        Definitions
        -----------
        :prf:ref:`Infinitesimal flex <def-inf-rigid-framework>`


        Notes
        -----
        See :meth:`~Framework.trivial_inf_flexes`.
        """
        return self.inf_flexes(pinned_vertices=pinned_vertices, include_trivial=False)

    def inf_flexes(
        self,
        pinned_vertices: Dict[Vertex, List[int]] = {},
        include_trivial: bool = False,
    ) -> List[Matrix]:
        r"""
        Return a basis of the space of infinitesimal flexes.

        Definitions
        -----------
        * :prf:ref:`Infinitesimal Motion <def-infinitesimal-motion>`

        Notes
        -----
        The infinitesimal flexes are computed by orthogonalizing the space of trivial
        and non-trivial flexes and subsequently omitting the trivial flexes,
        provided that `include_trivial` is set to `False`.
        Else, return the entire kernel.

        Parameters
        ----------
        pinned_vertices:
            see :meth:`~Framework.rigidity_matrix`
        include_trivial:
            Boolean that decides, whether the trivial motions should
            be included (`True`) or not (`False`)

        Examples
        --------
        >>> F = Framework.Complete([[0,0], [1,0], [1,1], [0,1]])
        >>> F.delete_edges([(0,2), (1,3)])
        >>> F.inf_flexes(include_trivial=False)
        [Matrix([
        [ 1/4],
        [ 1/4],
        [ 1/4],
        [-1/4],
        [-1/4],
        [-1/4],
        [-1/4],
        [ 1/4]])]
        """
        if include_trivial:
            return self.rigidity_matrix(pinned_vertices=pinned_vertices).nullspace()
        trivial_flexes = self.trivial_inf_flexes(pinned_vertices=pinned_vertices)
        all_flexes = self.rigidity_matrix(pinned_vertices=pinned_vertices).nullspace()
        basis_flexspace = Matrix.orthogonalize(
            *(trivial_flexes + all_flexes), rankcheck=False
        )
        return basis_flexspace[len(trivial_flexes) : len(all_flexes) + 1]

    def stresses(self) -> Any:
        r"""Return a basis of the space of stresses."""
        raise NotImplementedError()

    def rigidity_matrix_rank(
        self, pinned_vertices: Dict[Vertex, List[int]] = {}
    ) -> int:
        """
        Compute the rank of the rigidity matrix.

        Parameters
        ----------
        pinned_vertices:
            see :meth:`~Framework.rigidity_matrix`
        """
        return self.rigidity_matrix(pinned_vertices=pinned_vertices).rank()

    def is_inf_rigid(self) -> bool:
        """
        Check whether the given framework is infinitesimally rigid

        The check is based on :meth:`~Framework.rigidity_matrix_rank`.

        Definitions
        -----
        * :prf:ref:`Infinitesimal Rigidity <def-infinitesimal-rigidity>`
        """
        return (
            self.graph().number_of_nodes() <= 1
            or self.rigidity_matrix_rank()
            == self.dim() * self.graph().number_of_nodes()
            - (self.dim()) * (self.dim() + 1) // 2
        )

    def is_inf_flexible(self) -> bool:
        """
        Check whether the given framework is infinitesimally flexible.
        See :meth:`~Framework.is_inf_rigid`
        """
        return not self.is_inf_rigid()

    def is_inf_spanning(self) -> bool:
        raise NotImplementedError()

    def is_min_inf_rigid(self) -> bool:
        """
        Check whether a framework is minimally infinitesimally rigid.

        Definitions
        -----
        :prf:ref:`Minimally Rigidity <def-minimally-rigid-framework>`

        Examples
        --------
        >>> F = Framework.Complete([[0,0], [1,0], [1,1], [0,1]])
        >>> F.is_min_inf_rigid()
        False
        >>> F.delete_edge((0,2))
        >>> F.is_min_inf_rigid()
        True
        """
        if not self.is_inf_rigid():
            return False
        for edge in self.graph().edges:
            F = deepcopy(self)
            F.delete_edge(edge)
            if F.is_inf_rigid():
                return False
        return True

    def is_independent(self) -> bool:
        raise NotImplementedError()

    def is_prestress_stable(self) -> bool:
        raise NotImplementedError()

    def is_redundantly_rigid(self) -> bool:
        """
        Check if the framework is infinitesimally redundantly rigid.

        Definitions
        -----------
        :prf:ref:`Redundant Rigidity <def-minimally-redundantly-rigid-framework>`

        >>> F = Framework.Empty(dim=2)
        >>> F.add_vertices([(1,0), (1,1), (0,3), (-1,1)], ['a','b','c','d'])
        >>> F.add_edges([('a','b'), ('b','c'), ('c','d'), ('a','d'), ('a','c'), ('b','d')]) # noqa: E501
        >>> F.is_redundantly_rigid()
        True
        >>> F.delete_edge(('a','c'))
        >>> F.is_redundantly_rigid()
        False
        """
        for edge in self._graph.edges:
            F = deepcopy(self)
            F.delete_edge(edge)
            if not F.is_inf_rigid():
                return False
        return True

    def is_congruent(self, framework_) -> bool:
        raise NotImplementedError()

    def is_equivalent(self, framework_) -> bool:
        raise NotImplementedError()<|MERGE_RESOLUTION|>--- conflicted
+++ resolved
@@ -268,12 +268,7 @@
     @classmethod
     def from_graph(cls, graph: Graph, dim: int = 2) -> None:
         """
-<<<<<<< HEAD
-        Return the framework given by the given graph and
-        a random realization of the latter in the given dimension.
-=======
         Return a framework with random realization.
->>>>>>> fe0ef113
 
         Examples
         --------
@@ -333,19 +328,10 @@
         Examples
         --------
         >>> F = Framework.Complete([(1,),(2,),(3,),(4,)])
-<<<<<<< HEAD
-        >>> print(F)
-        Graph:          Vertices: [0, 1, 2, 3], Edges: [(0, 1), (0, 2), (0, 3), (1, 2), (1, 3), (2, 3)] # noqa: E501
-        Realization:    {0: (1.0,), 1: (2.0,), 2: (3.0,), 3: (4.0,)}
-        dim:            1
-=======
-        >>> F
         Framework in 1-dimensional space consisting of:
         Graph with vertices [0, 1, 2, 3] and edges [[0, 1], [0, 2], [0, 3], [1, 2], [1, 3], [2, 3]]
         Realization {0:(1,), 1:(2,), 2:(3,), 3:(4,)}
-
->>>>>>> fe0ef113
-        """
+        """ # noqa: E501
         if not points:
             raise ValueError("The list of points cannot be empty.")
 
