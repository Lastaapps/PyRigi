--- conflicted
+++ resolved
@@ -31,14 +31,9 @@
 
     Definitions
     -----------
-<<<<<<< HEAD
-    :prf:ref:`Framework <def-framework>`
-
-=======
      * :prf:ref:`Framework <def-framework>`
      * :prf:ref:`Realization <def-realization>`
         
->>>>>>> 394d1b5d
 
     Parameters
     ----------
