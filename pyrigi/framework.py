--- conflicted
+++ resolved
@@ -13,11 +13,6 @@
 """
 
 from __future__ import annotations
-<<<<<<< HEAD
-from typing import List, Dict, Union, Any
-=======
->>>>>>> 057e3103
-
 from copy import deepcopy
 from itertools import combinations
 from random import randrange
