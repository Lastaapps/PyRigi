--- conflicted
+++ resolved
@@ -20,12 +20,9 @@
 
 import networkx as nx
 import sympy as sp
-<<<<<<< HEAD
-=======
 import numpy as np
 import functools
 
->>>>>>> 67e213c6
 from sympy import Matrix, flatten, binomial
 import numpy as np
 
