"""
This is a module for providing common types of graphs.
"""

import networkx as nx
from pyrigi.graph import Graph


def Cycle(n: int) -> Graph:
    """Return the cycle graph on n vertices."""
    return Graph(nx.cycle_graph(n))


def Complete(n: int) -> Graph:
    """Return the complete graph on n vertices."""
    return Graph(nx.complete_graph(n))


def Path(n: int) -> Graph:
    """Return the path graph with n vertices."""
    return Graph(nx.path_graph(n))


def CompleteBipartite(m: int, n: int) -> Graph:
    """Return the complete bipartite graph on m+n vertices."""
    return Graph(nx.complete_multipartite_graph(m, n))


def K33plusEdge() -> Graph:
    """Return the complete bipartite graph on 3+3 vertices with an extra edge."""
    G = CompleteBipartite(3, 3)
    G.add_edge(0, 1)
    return G


def Diamond() -> Graph:
    """Return the complete graph on 4 vertices minus an edge."""
    return Graph([(0, 1), (1, 2), (2, 3), (3, 0), (0, 2)])


def ThreePrism() -> Graph:
    """Return the 3-prism graph."""
    return Graph(
        [(0, 1), (1, 2), (0, 2), (3, 4), (4, 5), (3, 5), (0, 3), (1, 4), (2, 5)]
    )


def ThreePrismPlusEdge() -> Graph:
    """Return the 3-prism graph with one extra edge."""
    return Graph(
        [(0, 1), (1, 2), (0, 2), (3, 4), (4, 5), (3, 5), (0, 3), (1, 4), (2, 5), (0, 5)]
    )


def CubeWithDiagonal() -> Graph:
    """Return the graph given by the skeleton of the cube with a main diagonal."""
    return Graph(
        [(0, 1), (1, 2), (2, 3), (0, 3)]
        + [(4, 5), (5, 6), (6, 7), (4, 7)]
        + [(0, 4), (1, 5), (2, 6), (3, 7)]
        + [(0, 6)]
    )


def DoubleBanana(d: int = 3, t: int = 2) -> Graph:
    r"""
    Return the d-dimensional double banana graph.

    Parameters
    ----------
    d: integer, must be at least 3
    t: integer, must be 2 <= t <= d-1

    Definitions
    -----
    :prf:ref:`Generalized Double Banana <def-generalized-double-banana>`

    Examples
    --------
    >>> DoubleBanana()
    Graph with vertices [0, 1, 2, 3, 4, 5, 6, 7] and edges [[0, 2], [0, 3], [0, 4], [0, 5], [0, 6], [0, 7], [1, 2], [1, 3], [1, 4], [1, 5], [1, 6], [1, 7], [2, 3], [2, 4], [3, 4], [5, 6], [5, 7], [6, 7]]
    >>> DoubleBanana(d = 4)
    Graph with vertices [0, 1, 2, 3, 4, 5, 6, 7, 8, 9] and edges [[0, 2], [0, 3], [0, 4], [0, 5], [0, 6], [0, 7], [0, 8], [0, 9], [1, 2], [1, 3], [1, 4], [1, 5], [1, 6], [1, 7], [1, 8], [1, 9], [2, 3], [2, 4], [2, 5], [3, 4], [3, 5], [4, 5], [6, 7], [6, 8], [6, 9], [7, 8], [7, 9], [8, 9]]
    """  # noqa: E501
    if d < 3:
        raise ValueError(f"The parameter d must be at least 3, instead it is {d}.")
    if t < 2 or t > d - 1:
        raise ValueError(f"The parameter t must be 2 <= t <= {d-1}, instead it is {t}.")
    r = (d + 2) - t
    K = Complete(t)
    K1 = K.copy()
    for i in range(t, d + 2):
        K1.add_edges([[i, v] for v in K1.nodes])
    K2 = K.copy()
    for i in range(d + 2, d + 2 + r):
        K2.add_edges([[i, v] for v in K2.nodes])
    DB = K1 + K2
    DB.delete_edge([0, 1])
    return DB


def CompleteMinusOne(n: int) -> Graph:
    """Return the complete graph on n vertices minus one edge."""
    G = Complete(n)
    G.delete_edge((0, 1))
    return G


def Octahedral() -> Graph:
    """Return the graph given by the skeleton of an octahedron."""
    return Graph(
        [
            (0, 2),
            (0, 3),
            (0, 4),
            (0, 5),
            (1, 2),
            (1, 3),
            (1, 4),
            (1, 5),
            (2, 4),
            (2, 5),
            (3, 4),
            (3, 5),
        ]
    )


def Frustum(n: int) -> Graph:
<<<<<<< HEAD
    """
    Return the n-Frustum graph
    
    Definitions
    -----------
    * :prf:ref:`n-Frustum <def-n-frustum>`
    """
    G = Graph()
    G.add_edges([(j, (j + 1) % n) for j in range(0, n)])
    G.add_edges([(j, (j + 1 - n) % n + n) for j in range(n, 2 * n)])
    G.add_edges([(j, j + n) for j in range(0, n)])
    return G
=======
    """Return the :prf:ref:`n-Frustum graph <def-n-frustum>`"""
    return Graph(
        [(j, (j + 1) % n) for j in range(0, n)]
        + [(j, (j + 1 - n) % n + n) for j in range(n, 2 * n)]
        + [(j, j + n) for j in range(0, n)]
    )
>>>>>>> 1a1dc492


def K66MinusPerfectMatching():
    """
    Return a complete bipartite graph minus a perfect matching.

    A matching is formed by six non-incident edges.

    TODO
    ----
    use in tests
    """
    G = CompleteBipartite(6, 6)
    G.delete_edges([(i, i + 6) for i in range(0, 6)])
    return G


def CnSymmetric(n: int = 8) -> Graph:
    """
    Return a C_n-symmetric graph.

    TODO
    ----
    use in tests

    Definitions
    -----------
    * :prf:ref:`Counterexample for the symmetry-adjusted Laman count with a free group action <def-Cn-symmetric>`
    """
    if not n % 2 == 0 or n < 8:
        raise ValueError(
            "To generate this graph, the cyclical group "
            + "needs to have an even order of at least 8!"
        )
    G = Graph()
    G.add_edges([(0, n - 1), (n - 3, 0), (n - 2, 1), (n - 1, 2)])
    for i in range(1, n):
        G.add_edges([(i, i - 1)])
    for i in range(n - 3):
        G.add_edge(i, i + 3)
    return G


def CnSymmetricWithFixedVertex(n: int = 8) -> Graph:
    """
    Return a C_n-symmetric graph with a fixed vertex.
    The cyclical group C_n needs to have even order of at least 8.

    The returned graph satisfies the expected symmetry-adapted Laman
    count for rotation but is infinitesimally flexible.

    TODO
    ----
    use in tests

    Definitions
    -----------
    * :prf:ref:`Counterexample for the symmetry-adjusted Laman count which contains a joint at the origin <def-Cn-symmetric-joint-at-origin>`
    """
    if not n % 2 == 0 or n < 8:
        raise ValueError(
            "To generate this graph, the cyclical group "
            + "needs to have an even order of at least 8!"
        )
    G = CnSymmetric(n)
    G.add_edges([(0, n), (n, 2 * n), (n + 1, 2 * n - 1), (n, 2 * n - 2)])
    for i in range(1, n):
        G.add_edges([(i, i + n), (2 * n, i + n), ((i + 1) + n, (i + 1) + n - 2)])
    return G


def ThreeConnectedR3Circuit():
    """
    Return a 3-connected R_3-circuit.

    The returned graph is hypothesized to be the smallest 3-connected R_3-circuit.

    TODO
    ----
    use in tests
    """
    return Graph(
        [
            (0, 1),
            (0, 2),
            (0, 3),
            (0, 5),
            (0, 6),
            (0, 8),
            (0, 9),
            (0, 11),
            (0, 12),
            (1, 2),
            (1, 3),
            (1, 4),
            (1, 10),
            (1, 11),
            (1, 12),
            (2, 3),
            (2, 4),
            (3, 4),
            (4, 5),
            (4, 6),
            (4, 7),
            (5, 6),
            (5, 7),
            (6, 7),
            (7, 8),
            (7, 9),
            (7, 10),
            (8, 9),
            (8, 10),
            (9, 10),
            (10, 11),
            (10, 12),
            (11, 12),
        ]
    )<|MERGE_RESOLUTION|>--- conflicted
+++ resolved
@@ -127,29 +127,14 @@
 
 
 def Frustum(n: int) -> Graph:
-<<<<<<< HEAD
-    """
-    Return the n-Frustum graph
-    
-    Definitions
-    -----------
-    * :prf:ref:`n-Frustum <def-n-frustum>`
-    """
-    G = Graph()
-    G.add_edges([(j, (j + 1) % n) for j in range(0, n)])
-    G.add_edges([(j, (j + 1 - n) % n + n) for j in range(n, 2 * n)])
-    G.add_edges([(j, j + n) for j in range(0, n)])
-    return G
-=======
     """Return the :prf:ref:`n-Frustum graph <def-n-frustum>`"""
     return Graph(
         [(j, (j + 1) % n) for j in range(0, n)]
         + [(j, (j + 1 - n) % n + n) for j in range(n, 2 * n)]
         + [(j, j + n) for j in range(0, n)]
     )
->>>>>>> 1a1dc492
-
-
+
+  
 def K66MinusPerfectMatching():
     """
     Return a complete bipartite graph minus a perfect matching.
