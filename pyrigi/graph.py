"""
Module for rigidity related graph properties.
"""

from __future__ import annotations

from copy import deepcopy
from itertools import combinations
from typing import List, Union, Iterable

import networkx as nx
import matplotlib.pyplot as plt
<<<<<<< HEAD
from sympy import Matrix
import numpy as np
import math
import distinctipy

from pyrigi.data_type import Vertex, Edge, Point, Sequence, Coordinate
=======
from sympy import Matrix, oo
import math
import distinctipy

from pyrigi.data_type import Vertex, Edge, Point, Inf
>>>>>>> 8b60ec83
from pyrigi.misc import doc_category, generate_category_tables
from pyrigi.exception import LoopError
import pyrigi._pebble_digraph


class Graph(nx.Graph):
    """
    Class representing a graph.

    One option for *incoming_graph_data* is a list of edges.
    See :class:`networkx.Graph` for the other input formats
    or use class methods :meth:`~Graph.from_vertices_and_edges`
    or :meth:`~Graph.from_vertices` when specifying the vertex set is needed.

    Examples
    --------
    >>> from pyrigi import Graph
    >>> G = Graph([(0,1), (1,2), (2,3), (0,3)])
    >>> print(G)
    Graph with vertices [0, 1, 2, 3] and edges [[0, 1], [0, 3], [1, 2], [2, 3]]

    >>> G = Graph()
    >>> G.add_vertices([0,2,5,7,'a'])
    >>> G.add_edges([(0,7), (2,5)])
    >>> print(G)
    Graph with vertices [0, 2, 5, 7, 'a'] and edges [[0, 7], [2, 5]]

    TODO
    ----
    Implement an alias for plotting.
    Graphical output in Jupyter.
    Graph names.
    Describe in the documentation when an output
    of a randomized algorithm is guaranteed to be correct.
    Switch from  parameter `combinatorial=True/False`
    to `algorithm='combinatorial'/'randomized'...`

    METHODS

    Notes
    -----
    This class inherits the class :class:`networkx.Graph`.
    Some of the inherited methods are for instance:

    .. autosummary::

        networkx.Graph.add_edge

    Many of the :doc:`NetworkX <networkx:index>` algorithms are implemented as functions,
    namely, a :class:`Graph` instance has to be passed as the first parameter.
    See for instance:

    .. autosummary::

        ~networkx.classes.function.degree
        ~networkx.classes.function.neighbors
        ~networkx.classes.function.non_neighbors
        ~networkx.classes.function.subgraph
        ~networkx.classes.function.edge_subgraph
        ~networkx.classes.function.edges
        ~networkx.algorithms.connectivity.edge_augmentation.is_k_edge_connected
        ~networkx.algorithms.components.is_connected
        ~networkx.algorithms.tree.recognition.is_tree

    The following links give more information on :class:`networkx.Graph` functionality:

    - :doc:`Graph display <networkx:reference/drawing>`
    - :doc:`Directed Graphs <networkx:reference/classes/digraph>`
    - :doc:`Linear Algebra on Graphs <networkx:reference/linalg>`
    - :doc:`A Database of some Graphs <networkx:reference/generators>`
    - :doc:`Reading and Writing Graphs <networkx:reference/readwrite/index>`
    - :doc:`Converting to and from other Data Formats <networkx:reference/convert>`
    """

    def __str__(self) -> str:
        """
        Return the string representation.
        """
        return (
            self.__class__.__name__
            + f" with vertices {self.vertex_list()} and edges {self.edge_list()}"
        )

    def __repr__(self) -> str:
        """
        Return a representation.
        """
        return self.__str__()

    def __eq__(self, other: Graph):
        """
        Return whether the other graph has the same vertices and edges.

        Examples
        --------
        >>> from pyrigi import Graph
        >>> G = Graph([[1,2]])
        >>> H = Graph([[2,1]])
        >>> G == H
        True

        Note
        ----
        :func:`~networkx.utils.misc.graphs_equal(self, other)`
        behaves strangely, hence it is not used.
        """
        if (
            self.number_of_edges() != other.number_of_edges()
            or self.number_of_nodes() != other.number_of_nodes()
        ):
            return False
        for v in self.nodes:
            if v not in other.nodes:
                return False
        for e in self.edges:
            if not other.has_edge(*e):
                return False
        return True

    def __add__(self, other: Graph):
        r"""
        Return the union of self and other.

        Definitions
        -----------
        :prf:ref:`Union of two graphs <def-union-graph>`

        Examples
        --------
        >>> G = Graph([[0,1],[1,2],[2,0]])
        >>> H = Graph([[2,3],[3,4],[4,2]])
        >>> G + H
        Graph with vertices [0, 1, 2, 3, 4] and edges [[0, 1], [0, 2], [1, 2], [2, 3], [2, 4], [3, 4]]
        """  # noqa: E501
        return Graph(nx.compose(self, other))

    @classmethod
    @doc_category("Class methods")
    def from_vertices_and_edges(
        cls, vertices: List[Vertex], edges: List[Edge]
    ) -> Graph:
        """
        Create a graph from a list of vertices and edges.

        Parameters
        ----------
        vertices
        edges

        Examples
        --------
        >>> Graph.from_vertices_and_edges([0, 1, 2, 3], [])
        Graph with vertices [0, 1, 2, 3] and edges []
        >>> Graph.from_vertices_and_edges([0, 1, 2, 3], [[0, 1], [0, 2], [1, 3]])
        Graph with vertices [0, 1, 2, 3] and edges [[0, 1], [0, 2], [1, 3]]
        >>> Graph.from_vertices_and_edges(['a', 'b', 'c', 'd'], [['a','c'], ['a', 'd']])
        Graph with vertices ['a', 'b', 'c', 'd'] and edges [['a', 'c'], ['a', 'd']]
        """
        G = Graph()
        G.add_nodes_from(vertices)
        G._check_edge_format_list(edges)
        G.add_edges(edges)
        return G

    @classmethod
    @doc_category("Class methods")
    def from_vertices(cls, vertices: List[Vertex]) -> Graph:
        """
        Create a graph with no edges from a list of vertices.

        Examples
        --------
        >>> from pyrigi import Graph
        >>> G = Graph.from_vertices([3, 1, 7, 2, 12, 3, 0])
        >>> G
        Graph with vertices [0, 1, 2, 3, 7, 12] and edges []
        """
        return Graph.from_vertices_and_edges(vertices, [])

    @classmethod
    @doc_category("Class methods")
    def CompleteOnVertices(cls, vertices: List[Vertex]) -> Graph:
        """
        Generate a complete graph on ``vertices``.

        Examples
        --------
        >>> Graph.CompleteOnVertices([0, 1, 2, 3, 4])
        Graph with vertices [0, 1, 2, 3, 4] and edges [[0, 1], [0, 2], [0, 3], [0, 4], [1, 2], [1, 3], [1, 4], [2, 3], [2, 4], [3, 4]]
        >>> Graph.CompleteOnVertices(['a', 'b', 'c', 'd'])
        Graph with vertices ['a', 'b', 'c', 'd'] and edges [['a', 'b'], ['a', 'c'], ['a', 'd'], ['b', 'c'], ['b', 'd'], ['c', 'd']]
        """  # noqa: E501
        edges = list(combinations(vertices, 2))
        return Graph.from_vertices_and_edges(vertices, edges)

    def _check_edge_format(self, input_pair: Edge) -> None:
        """
        Check if an input_pair is a pair of distinct vertices of the graph.
        """
        if (
            not (isinstance(input_pair, tuple) or isinstance(input_pair, list))
            or not len(input_pair) == 2
        ):
            raise TypeError(
                f"The input {input_pair} must be a tuple or list of length 2."
            )
        if not input_pair[0] in self.nodes or not input_pair[1] in self.nodes:
            raise ValueError(
                f"The elements of the pair {input_pair} are not vertices of the graph."
            )
        if input_pair[0] == input_pair[1]:
            raise LoopError("The input {input_pair} must be two distinct vertices.")

    def _check_edge(self, edge: Edge, vertices: List[Vertex] = None) -> None:
        """
        Check if the given input is an edge of the graph with endvertices in vertices.

        Parameters
        ----------
        edge:
            an edge to be checked
        vertices:
            Check if the endvertices of the edge are contained in the list ``vertices``.
            If None, the function considers all vertices of the graph.
        """
        self._check_edge_format(edge)
        if vertices and (not edge[0] in vertices or not edge[1] in vertices):
            raise ValueError(
                f"The elements of the edge {edge} are not among vertices {vertices}."
            )
        if not self.has_edge(edge[0], edge[1]):
            raise ValueError(f"Edge {edge} is not contained in the graph.")

    def _check_edge_list(
        self, edges: List[Edge], vertices: List[Vertex] = None
    ) -> None:
        """
        Apply _check_edge to all edges in a list.

        Parameters
        ----------
        edges:
            a list of edges to be checked
        vertices:
            Check if the endvertices of the edges are contained in the list ``vertices``.
            If None (default), the function considers all vertices of the graph.
        """
        for edge in edges:
            self._check_edge(edge, vertices)

    def _check_edge_format_list(self, pairs: List[Edge]) -> None:
        """
        Apply _check_edge_format to all pairs in a list.

        Parameters
        ----------
        pairs:
            a list of pairs to be checked
        """
        for pair in pairs:
            self._check_edge_format(pair)

    @doc_category("Attribute getters")
    def vertex_list(self) -> List[Vertex]:
        """
        Return the list of vertices.

        The output is sorted if possible,
        otherwise, the internal order is used instead.

        Examples
        --------
        >>> G = Graph.from_vertices_and_edges([2, 0, 3, 1], [[0, 1], [0, 2], [0, 3]])
        >>> G.vertex_list()
        [0, 1, 2, 3]

        >>> G = Graph.from_vertices(['c', 'a', 'b'])
        >>> G.vertex_list()
        ['a', 'b', 'c']

        >>> G = Graph.from_vertices(['b', 1, 'a']) # incomparable vertices
        >>> G.vertex_list()
        ['b', 1, 'a']
        """
        try:
            return sorted(self.nodes)
        except BaseException:
            return list(self.nodes)

    @doc_category("Attribute getters")
    def edge_list(self) -> List[Edge]:
        """
        Return the list of edges.

        The output is sorted if possible,
        otherwise, the internal order is used instead.

        Examples
        --------
        >>> G = Graph([[0, 3], [3, 1], [0, 1], [2, 0]])
        >>> G.edge_list()
        [[0, 1], [0, 2], [0, 3], [1, 3]]

        >>> G = Graph.from_vertices(['a', 'c', 'b'])
        >>> G.edge_list()
        []

        >>> G = Graph([['c', 'b'], ['b', 'a']])
        >>> G.edge_list()
        [['a', 'b'], ['b', 'c']]

        >>> G = Graph([['c', 1], [2, 'a']]) # incomparable vertices
        >>> G.edge_list()
        [('c', 1), (2, 'a')]
        """
        try:
            return sorted([sorted(e) for e in self.edges])
        except BaseException:
            return list(self.edges)

    @doc_category("Graph manipulation")
    def delete_vertex(self, vertex: Vertex) -> None:
        """Alias for :meth:`networkx.Graph.remove_node`."""
        self.remove_node(vertex)

    @doc_category("Graph manipulation")
    def delete_vertices(self, vertices: List[Vertex]) -> None:
        """Alias for :meth:`networkx.Graph.remove_nodes_from`."""
        self.remove_nodes_from(vertices)

    @doc_category("Graph manipulation")
    def delete_edge(self, edge: Edge) -> None:
        """Alias for :meth:`networkx.Graph.remove_edge`"""
        self.remove_edge(*edge)

    @doc_category("Graph manipulation")
    def delete_edges(self, edges: List[Edge]) -> None:
        """Alias for :meth:`networkx.Graph.remove_edges_from`."""
        self.remove_edges_from(edges)

    @doc_category("Graph manipulation")
    def add_vertex(self, vertex: Vertex) -> None:
        """Alias for :meth:`networkx.Graph.add_node`."""
        self.add_node(vertex)

    @doc_category("Graph manipulation")
    def add_vertices(self, vertices: List[Vertex]) -> None:
        """Alias for :meth:`networkx.Graph.add_nodes_from`."""
        self.add_nodes_from(vertices)

    @doc_category("Graph manipulation")
    def add_edges(self, edges: List[Edge]) -> None:
        """Alias for :meth:`networkx.Graph.add_edges_from`."""
        self.add_edges_from(edges)

    @doc_category("Graph manipulation")
    def delete_loops(self) -> None:
        """Removes all the loops from the edges to get a loop free graph."""
        self.delete_edges(nx.selfloop_edges(self))

    @doc_category("General graph theoretical properties")
    def vertex_connectivity(self) -> int:
        """Alias for :func:`networkx.algorithms.connectivity.connectivity.node_connectivity`."""  # noqa: E501
        return nx.node_connectivity(self)

    @doc_category("General graph theoretical properties")
    def degree_sequence(self, vertex_order: List[Vertex] = None) -> list[int]:
        """
        Return a list of degrees of the vertices of the graph.

        Parameters
        ----------
        vertex_order:
            By listing vertices in the preferred order, the degree_sequence
            can be computed in a way the user expects. If no vertex order is
            provided, :meth:`~.Graph.vertex_list()` is used.

        Examples
        --------
        >>> G = Graph([(0,1), (1,2)])
        >>> G.degree_sequence()
        [1, 2, 1]
        """
        if vertex_order is None:
            vertex_order = self.vertex_list()
        else:
            if not set(self.nodes) == set(
                vertex_order
            ) or not self.number_of_nodes() == len(vertex_order):
                raise IndexError(
                    "The vertex_order must contain the same vertices as the graph!"
                )
        return [self.degree(v) for v in vertex_order]

    @doc_category("General graph theoretical properties")
    def min_degree(self) -> int:
        """
        Return the minimum of the vertex degrees.

        Examples
        --------
        >>> G = Graph([(0,1), (1,2)])
        >>> G.min_degree()
        1
        """
        return min([self.degree(v) for v in self.nodes])

    @doc_category("General graph theoretical properties")
    def max_degree(self) -> int:
        """
        Return the maximum of the vertex degrees.

        Examples
        --------
        >>> G = Graph([(0,1), (1,2)])
        >>> G.max_degree()
        2
        """
        return max([self.degree(v) for v in self.nodes])

    @staticmethod
    @doc_category("Sparseness")
    def _pebble_values_are_correct(K: int, L: int) -> bool:
        r"""
        Check if K and L satisfy pebble game conditions.

        K and L need to be integers that satisfy the conditions
        K > 0, L >= 0 and L < 2K
        """
        if not (isinstance(K, int) and isinstance(L, int)):
            return False
        if K <= 0 or L < 0 or L >= 2 * K:
            return False
        return True

    @doc_category("Sparseness")
    def _build_pebble_digraph(self, K: int, L: int) -> None:
        r"""
        Build and save the pebble digraph from scratch.

        Adds edges one-by-one, as long as it can.
        Discard edges that are not :prf:ref:`(K, L)-independent <def-kl-sparse-tight>`
        from the rest of the graph.
        """
        if not self._pebble_values_are_correct(K, L):
            raise TypeError(
                "K and L need to be integers that satisfy the conditions of\
                 K > 0, L >= 0 and L < 2K."
            )

        dir_graph = pyrigi._pebble_digraph.PebbleDiGraph(K, L)
        dir_graph.add_nodes_from(self.nodes)
        for edge in self.edges:
            u, v = edge[0], edge[1]
            dir_graph.add_edge_maintaining_digraph(u, v)
        self._pebble_digraph = dir_graph

    @doc_category("Sparseness")
    def spanning_sparse_subgraph(
        self, K: int, L: int, use_precomputed_pebble_digraph: bool = False
    ) -> Graph:
        r"""
        Return a maximal :prf:ref:`(K, L)-sparse <def-kl-sparse-tight>` subgraph.

        Based on the directed graph calculated by the pebble game algorithm, return
        a maximal :prf:ref:`(K, L)-sparse <def-kl-sparse-tight>` of the graph.
        There are multiple possible maximal (K, L)-sparse subgraphs, all of which have
        the same number of edges.

        Parameters
        ----------
        K:
        L:
        use_precomputed_pebble_digraph:
            If ``True``, the pebble digraph present in the cache is used.
            If ``False``, recompute the pebble digraph.
            Use ``True`` only if you are certain that the pebble game digraph
            is consistent with the graph.
        """
        if (
            not use_precomputed_pebble_digraph
            or K != self._pebble_digraph.K
            or L != self._pebble_digraph.L
        ):
            self._build_pebble_digraph(K, L)

        return self._pebble_digraph.to_undirected()

    @doc_category("Sparseness")
    def _is_pebble_digraph_sparse(
        self, K: int, L: int, use_precomputed_pebble_digraph: bool = False
    ) -> bool:
        """
        Check whether the pebble digraph has the same number of edges as the graph.

        Parameters
        ----------
        K:
        L:
        use_precomputed_pebble_digraph:
            If ``True``, the pebble digraph present in the cache is used.
            If ``False``, recompute the pebble digraph.
            Use ``True`` only if you are certain that the pebble game digraph
            is consistent with the graph.
        """
        if (
            not use_precomputed_pebble_digraph
            or K != self._pebble_digraph.K
            or L != self._pebble_digraph.L
        ):
            self._build_pebble_digraph(K, L)

        # all edges are in fact inside the pebble digraph
        return self.number_of_edges() == self._pebble_digraph.number_of_edges()

    @doc_category("Sparseness")
    def is_sparse(
        self,
        K: int,
        L: int,
        algorithm: str = "default",
        use_precomputed_pebble_digraph: bool = False,
    ) -> bool:
        r"""
        Check whether the graph is :prf:ref:`(K, L)-sparse <def-kl-sparse-tight>`.

        Parameters
        ----------
        K:
        L:
        algorithm:
            "pebble" or "subgraph".
            If "pebble", the function uses the pebble game algorithm to check
            for sparseness. If "subgraph", it uses the subgraph method.
            If not specified, it defaults to "pebble" whenever possible,
            otherwise "subgraph".
        use_precomputed_pebble_digraph:
            If ``True``, the pebble digraph present in the cache is used.
            If ``False``, recompute the pebble digraph.
            Use ``True`` only if you are certain that the pebble game digraph
            is consistent with the graph.

        Examples
        ----
        >>> import pyrigi.graphDB as graphs
        >>> G = graphs.DoubleBanana()
        >>> G.is_sparse(3,6)
        True
        >>> G.add_edge(0,1)
        >>> G.is_sparse(3,6)
        False
        """
        if not (isinstance(K, int) and isinstance(L, int)):
            raise TypeError("K and L need to be integers!")

        if algorithm == "pebble":
            if self._pebble_values_are_correct(K, L):
                return self._is_pebble_digraph_sparse(
                    K, L, use_precomputed_pebble_digraph=use_precomputed_pebble_digraph
                )
            else:
                raise ValueError(
                    "K and L with pebble algorithm need to satisfy the\
                     conditions of K > 0, 0 <= L < 2K."
                )
        if algorithm == "subgraph":
            for j in range(K, self.number_of_nodes() + 1):
                for vertex_set in combinations(self.nodes, j):
                    G = self.subgraph(vertex_set)
                    if G.number_of_edges() > K * G.number_of_nodes() - L:
                        return False
            return True
        if algorithm == "default":
            if self._pebble_values_are_correct(K, L):
                # use "pebble" if possible
                algorithm = "pebble"
            else:
                # otherwise use "subgraph"
                algorithm = "subgraph"
            return self.is_sparse(
                K,
                L,
                algorithm,
                use_precomputed_pebble_digraph=use_precomputed_pebble_digraph,
            )

        # reaching this position means that the algorithm is unknown
        raise ValueError(
            f"If specified, the value of the algorithm parameter must be one of "
            f'"pebble", "subgraph", or "default". Instead, it is {algorithm}.'
        )

    @doc_category("Sparseness")
    def is_tight(
        self,
        K: int,
        L: int,
        algorithm: str = "default",
        use_precomputed_pebble_digraph: bool = False,
    ) -> bool:
        r"""
        Check whether the graph is :prf:ref:`(K, L)-tight <def-kl-sparse-tight>`.

        Parameters
        ----------
        K:
        L:
        algorithm:
            "pebble" or "subgraph".
            If "pebble", the function uses the pebble game algorithm to check
            for sparseness. If "subgraph", it uses the subgraph method.
            If not specified, it defaults to "pebble".
        use_precomputed_pebble_digraph:
            If ``True``, the pebble digraph present in the cache is used.
            If ``False``, recompute the pebble digraph.
            Use ``True`` only if you are certain that the pebble game digraph
            is consistent with the graph.

        Examples
        ----´
        >>> import pyrigi.graphDB as graphs
        >>> G = graphs.Complete(4)
        >>> G.is_tight(2,2)
        True
        >>> G1 = graphs.CompleteBipartite(4,4)
        >>> G1.is_tight(3,6)
        False
        """
        return (
            self.is_sparse(
                K,
                L,
                algorithm,
                use_precomputed_pebble_digraph=use_precomputed_pebble_digraph,
            )
            and self.number_of_edges() == K * self.number_of_nodes() - L
        )

    @doc_category("Graph manipulation")
    def zero_extension(
        self,
        vertices: List[Vertex],
        new_vertex: Vertex = None,
        dim: int = 2,
        inplace: bool = False,
    ) -> Graph:
        """
        Return a :prf:ref:`dim-dimensional 0-extension <def-k-extension>`.

        Parameters
        ----------
        vertices:
            A new vertex will be connected to these vertices.
            All the vertices must be contained in the graph
            and there must be ``dim`` of them.
        new_vertex:
            Newly added vertex will be named according to this parameter.
            If None, the name will be set as the lowest possible integer value
            greater or equal than the number of nodes.
        dim:
            The dimension in which the k-extension is created.
        inplace:
            If True, the graph will be modified,
            otherwise a new modified graph will be created,
            while the original graph remains unchanged (default).

        Examples
        --------
        >>> import pyrigi.graphDB as graphs
        >>> G = graphs.Complete(3)
        >>> G
        Graph with vertices [0, 1, 2] and edges [[0, 1], [0, 2], [1, 2]]
        >>> G.zero_extension([0, 2])
        Graph with vertices [0, 1, 2, 3] and edges [[0, 1], [0, 2], [0, 3], [1, 2], [2, 3]]
        >>> G.zero_extension([0, 2], 5)
        Graph with vertices [0, 1, 2, 5] and edges [[0, 1], [0, 2], [0, 5], [1, 2], [2, 5]]
        >>> G
        Graph with vertices [0, 1, 2] and edges [[0, 1], [0, 2], [1, 2]]
        >>> G.zero_extension([0, 1, 2], 5, dim=3, inplace=True);
        Graph with vertices [0, 1, 2, 5] and edges [[0, 1], [0, 2], [0, 5], [1, 2], [1, 5], [2, 5]]
        >>> G
        Graph with vertices [0, 1, 2, 5] and edges [[0, 1], [0, 2], [0, 5], [1, 2], [1, 5], [2, 5]]
        """  # noqa: E501
        return self.k_extension(0, vertices, [], new_vertex, dim, inplace)

    @doc_category("Graph manipulation")
    def one_extension(
        self,
        vertices: List[Vertex],
        edge: Edge,
        new_vertex: Vertex = None,
        dim: int = 2,
        inplace: bool = False,
    ) -> Graph:
        """
        Return a :prf:ref:`dim-dimensional 1-extension <def-k-extension>`.

        Parameters
        ----------
        vertices:
            A new vertex will be connected to these vertices.
            All the vertices must be contained in the graph
            and there must be ``dim + 1`` of them.
        edge:
            An edge with endvertices from the list ``vertices`` that will be deleted.
            The edge must be contained in the graph.
        new_vertex:
            Newly added vertex will be named according to this parameter.
            If None, the name will be set as the lowest possible integer value
            greater or equal than the number of nodes.
        dim:
            The dimension in which the k-extension is created.
        inplace:
            If True, the graph will be modified,
            otherwise a new modified graph will be created,
            while the original graph remains unchanged (default).

        Examples
        --------
        >>> import pyrigi.graphDB as graphs
        >>> G = graphs.Complete(3)
        >>> G
        Graph with vertices [0, 1, 2] and edges [[0, 1], [0, 2], [1, 2]]
        >>> G.one_extension([0, 1, 2], [0, 1])
        Graph with vertices [0, 1, 2, 3] and edges [[0, 2], [0, 3], [1, 2], [1, 3], [2, 3]]
        >>> G
        Graph with vertices [0, 1, 2] and edges [[0, 1], [0, 2], [1, 2]]
        >>> G = graphs.ThreePrism()
        >>> G
        Graph with vertices [0, 1, 2, 3, 4, 5] and edges [[0, 1], [0, 2], [0, 3], [1, 2], [1, 4], [2, 5], [3, 4], [3, 5], [4, 5]]
        >>> G.one_extension([0, 1], [0, 1], dim=1)
        Graph with vertices [0, 1, 2, 3, 4, 5, 6] and edges [[0, 2], [0, 3], [0, 6], [1, 2], [1, 4], [1, 6], [2, 5], [3, 4], [3, 5], [4, 5]]
        >>> G = graphs.CompleteBipartite(3, 2)
        >>> G
        Graph with vertices [0, 1, 2, 3, 4] and edges [[0, 3], [0, 4], [1, 3], [1, 4], [2, 3], [2, 4]]
        >>> G.one_extension([0, 1, 2, 3, 4], [0, 3], dim=4, inplace = True)
        Graph with vertices [0, 1, 2, 3, 4, 5] and edges [[0, 4], [0, 5], [1, 3], [1, 4], [1, 5], [2, 3], [2, 4], [2, 5], [3, 5], [4, 5]]
        >>> G
        Graph with vertices [0, 1, 2, 3, 4, 5] and edges [[0, 4], [0, 5], [1, 3], [1, 4], [1, 5], [2, 3], [2, 4], [2, 5], [3, 5], [4, 5]]
        """  # noqa: E501
        return self.k_extension(1, vertices, [edge], new_vertex, dim, inplace)

    @doc_category("Graph manipulation")
    def k_extension(
        self,
        k: int,
        vertices: List[Vertex],
        edges: List[Edge],
        new_vertex: Vertex = None,
        dim: int = 2,
        inplace: bool = False,
    ) -> Graph:
        """
        Return a :prf:ref:`dim-dimensional k-extension <def-k-extension>`.

        Parameters
        ----------
        k
        vertices:
            A new vertex will be connected to these vertices.
            All the vertices must be contained in the graph
            and there must be ``dim + k`` of them.
        edges:
            A list of edges that will be deleted.
            The endvertices of all the edges must be contained
            in the list ``vertices``.
            The edges must be contained in the graph and there must be k of them.
        new_vertex:
            Newly added vertex will be named according to this parameter.
            If None, the name will be set as the lowest possible integer value
            greater or equal than the number of nodes.
        dim:
            The dimension in which the k-extension is created.
        inplace:
            If True, the graph will be modified,
            otherwise a new modified graph will be created,
            while the original graph remains unchanged (default).

        Notes
        -----
        See also :meth:`~Graph.zero_extension` and :meth:`~Graph.one_extension`.

        Examples
        --------
        >>> import pyrigi.graphDB as graphs
        >>> G = graphs.Complete(5)
        >>> G
        Graph with vertices [0, 1, 2, 3, 4] and edges [[0, 1], [0, 2], [0, 3], [0, 4], [1, 2], [1, 3], [1, 4], [2, 3], [2, 4], [3, 4]]
        >>> G.k_extension(2, [0, 1, 2, 3], [[0, 1], [0,2]])
        Graph with vertices [0, 1, 2, 3, 4, 5] and edges [[0, 3], [0, 4], [0, 5], [1, 2], [1, 3], [1, 4], [1, 5], [2, 3], [2, 4], [2, 5], [3, 4], [3, 5]]
        >>> G
        Graph with vertices [0, 1, 2, 3, 4] and edges [[0, 1], [0, 2], [0, 3], [0, 4], [1, 2], [1, 3], [1, 4], [2, 3], [2, 4], [3, 4]]
        >>> G = graphs.Complete(5)
        >>> G
        Graph with vertices [0, 1, 2, 3, 4] and edges [[0, 1], [0, 2], [0, 3], [0, 4], [1, 2], [1, 3], [1, 4], [2, 3], [2, 4], [3, 4]]
        >>> G.k_extension(2, [0, 1, 2, 3, 4], [[0, 1], [0,2]], dim = 3)
        Graph with vertices [0, 1, 2, 3, 4, 5] and edges [[0, 3], [0, 4], [0, 5], [1, 2], [1, 3], [1, 4], [1, 5], [2, 3], [2, 4], [2, 5], [3, 4], [3, 5], [4, 5]]
        >>> G = graphs.Path(6)
        >>> G
        Graph with vertices [0, 1, 2, 3, 4, 5] and edges [[0, 1], [1, 2], [2, 3], [3, 4], [4, 5]]
        >>> G.k_extension(2, [0, 1, 2], [[0, 1], [1,2]], dim = 1, inplace = True)
        Graph with vertices [0, 1, 2, 3, 4, 5, 6] and edges [[0, 6], [1, 6], [2, 3], [2, 6], [3, 4], [4, 5]]
        >>> G
        Graph with vertices [0, 1, 2, 3, 4, 5, 6] and edges [[0, 6], [1, 6], [2, 3], [2, 6], [3, 4], [4, 5]]
        """  # noqa: E501
        if not isinstance(dim, int) or dim < 1:
            raise TypeError(
                f"The dimension needs to be a positive integer, but is {dim}!"
            )
        for vertex in vertices:
            if vertex not in self.nodes:
                raise ValueError(f"Vertex {vertex} is not contained in the graph")
        if len(set(vertices)) != dim + k:
            raise ValueError(
                f"List of vertices must contain {dim + k} distinct vertices"
            )
        self._check_edge_list(edges, vertices)
        if len(edges) != k:
            raise ValueError(f"List of edges must contain {k} distinct edges")
        if new_vertex is None:
            candidate = self.number_of_nodes()
            while candidate in self.nodes:
                candidate += 1
            new_vertex = candidate
        if new_vertex in self.nodes:
            raise ValueError(f"Vertex {new_vertex} is already a vertex of the graph!")
        G = self
        if not inplace:
            G = deepcopy(self)
        G.remove_edges_from(edges)
        for vertex in vertices:
            G.add_edge(vertex, new_vertex)
        return G

    @doc_category("Graph manipulation")
    def all_k_extensions(
        self,
        k: int,
        dim: int = 2,
        only_non_isomorphic: bool = False,
    ) -> Iterable[Graph]:
        """
        Return an iterator over all possible
        :prf:ref:`dim-dimensional k-extensions <def-k-extension>`.

        Parameters
        ----------
        k
        dim
        only_non_isomorphic:
            If True, only one graph per isomorphism class is included.

        Examples
        --------
        >>> import pyrigi.graphDB as graphs
        >>> G = graphs.Complete(3)
        >>> type(G.all_k_extensions(0))
        <class 'generator'>
        >>> len(list(G.all_k_extensions(0)))
        3
        >>> len(list(G.all_k_extensions(0, only_non_isomorphic=True)))
        1

        >>> len(list(graphs.Diamond().all_k_extensions(1, 2, only_non_isomorphic=True)))
        2
        """
        if not isinstance(dim, int) or dim < 1:
            raise TypeError(
                f"The dimension needs to be a positive integer, but is {dim}!"
            )
        if self.number_of_nodes() < (dim + k):
            raise ValueError(
                f"The number of nodes in the graph needs to be "
                f"greater or equal than {dim + k}!"
            )
        if self.number_of_edges() < k:
            raise ValueError(
                f"The number of edges in the graph needs to be greater or equal than {k}!"
            )
        solutions = []
        for edges in combinations(self.edges, k):
            s = set(self.nodes)
            w = set()
            for edge in edges:
                s.discard(edge[0])
                s.discard(edge[1])
                w.add(edge[0])
                w.add(edge[1])
            if len(w) > (dim + k):
                break
            w = list(w)
            for vertices in combinations(s, dim + k - len(w)):
                current = self.k_extension(k, list(vertices) + w, edges, dim=dim)
                if only_non_isomorphic:
                    for other in solutions:
                        if current.is_isomorphic(other):
                            break
                    else:
                        solutions.append(current)
                        yield current
                else:
                    yield current

    @doc_category("Generic rigidity")
    def extension_sequence(
        self, dim: int = 2, return_solution: bool = False
    ) -> Union[List[Graph], bool]:
        """
        Check the existence of a sequence of
        :prf:ref:`0 and 1-extensions <def-k-extension>`.

        The method returns whether the graph can be constructed
        by a sequence of 0 and 1-extensions starting from an edge.

        Parameters
        ----------
        dim:
            The dimension in which the extensions are created.
            Currently implemented only for ``dim==2``.
        return_solution:
            If False, a boolean value indicating if the graph can be
            created by a sequence of extensions is returned.
            If True, an extension sequence of graphs that creates the graph
            is returned, or None if no such extension sequence exists.

        Examples
        --------
        >>> import pyrigi.graphDB as graphs
        >>> G = graphs.ThreePrism()
        >>> G
        Graph with vertices [0, 1, 2, 3, 4, 5] and edges [[0, 1], [0, 2], [0, 3], [1, 2], [1, 4], [2, 5], [3, 4], [3, 5], [4, 5]]
        >>> G.extension_sequence()
        True
        >>> G = graphs.CompleteBipartite(1, 2)
        >>> G
        Graph with vertices [0, 1, 2] and edges [[0, 1], [0, 2]]
        >>> G.extension_sequence()
        False
        >>> G = graphs.Complete(3)
        >>> G
        Graph with vertices [0, 1, 2] and edges [[0, 1], [0, 2], [1, 2]]
        >>> G.extension_sequence(return_solution=True)
        [Graph with vertices [1, 2] and edges [[1, 2]], Graph with vertices [0, 1, 2] and edges [[0, 1], [0, 2], [1, 2]]]
        >>> G = graphs.Diamond()
        >>> G
        Graph with vertices [0, 1, 2, 3] and edges [[0, 1], [0, 2], [0, 3], [1, 2], [2, 3]]
        >>> G.extension_sequence(return_solution=True)
        [Graph with vertices [2, 3] and edges [[2, 3]], Graph with vertices [0, 2, 3] and edges [[0, 2], [0, 3], [2, 3]], Graph with vertices [0, 1, 2, 3] and edges [[0, 1], [0, 2], [0, 3], [1, 2], [2, 3]]]
        """  # noqa: E501
        if not isinstance(dim, int) or dim < 1:
            raise TypeError(
                f"The dimension needs to be a positive integer, but is {dim}!"
            )
        if not dim == 2:
            raise NotImplementedError()
        if not self.number_of_edges() == 2 * self.number_of_nodes() - 3:
            return None if return_solution else False
        if self.number_of_nodes() == 2:
            return [self] if return_solution else True
        degrees = sorted(self.degree, key=lambda node: node[1])
        if degrees[0][1] < 2 or degrees[0][1] > 3:
            return None if return_solution else False
        if degrees[0][1] == 2:
            G = deepcopy(self)
            G.remove_node(degrees[0][0])
            branch = G.extension_sequence(dim, return_solution)
            if return_solution:
                if branch is not None:
                    return branch + [self]
                return None
            return branch
        if degrees[0][1] == 3:
            neighbors = list(self.neighbors(degrees[0][0]))
            G = deepcopy(self)
            G.remove_node(degrees[0][0])
            for i, j in [[0, 1], [0, 2], [1, 2]]:
                if not G.has_edge(neighbors[i], neighbors[j]):
                    G.add_edge(neighbors[i], neighbors[j])
                    branch = G.extension_sequence(dim, return_solution)
                    if return_solution and branch is not None:
                        return branch + [self]
                    elif branch:
                        return True
                    G.remove_edge(neighbors[i], neighbors[j])
        return None if return_solution else False

    @doc_category("Generic rigidity")
    def number_of_realizations(
        self, spherical_realizations: bool = False, check_min_rigid: bool = True
    ) -> int:
        """
        Count the number of planar or spherical realizations of a minimally 2-rigid graph.

        Note that by default, the method checks if the input graph is minimally 2-rigid.

        Parameters
        ----------
        check_min_rigid:
            If ``True``, ``ValueError`` is raised if the graph is not minimally 2-rigid
            If ``False``, it is assumed that the user is inputing a minimally rigid graph.

        spherical_realizations:
            If ``True``, the number of spherical realizations of the graph is returned.
            If ``False`` (default), the number of planar realizations is returned.

        Examples
        --------
        >>> from pyrigi import Graph
        >>> G = Graph([(0,1),(1,2),(2,0)])
        >>> G.number_of_realizations() # number of planar realizations
        2
        >>> G.number_of_realizations(spherical_realizations=True)
        2

        TODO
        ----
        Definition of the number of realizations.
        """
        try:
            import lnumber

            if check_min_rigid and not self.is_min_rigid():
                raise ValueError("The graph must be minimally 2-rigid.")

            if self.number_of_nodes() == 1:
                return 1

            if self.number_of_nodes() == 2 and self.number_of_edges() == 1:
                return 1

            n = self.to_int()
            if spherical_realizations:
                return lnumber.lnumbers(n)
            else:
                return lnumber.lnumber(n)
        except ImportError:
            raise ImportError(
                "For counting the number of realizations, "
                "the optional package 'lnumber' is used, "
                "run `pip install pyrigi[lnumber]`."
            )

    @doc_category("Generic rigidity")
    def is_vertex_redundantly_rigid(
        self, dim: int = 2, combinatorial: bool = True
    ) -> bool:
        """
        Check whether the graph is :prf:ref:`vertex redundantly (generically) dim-rigid
        <def-redundantly-rigid-graph>`.

        See :meth:`.is_k_vertex_redundantly_rigid` (using k = 1) for details.
        """
        if not isinstance(dim, int) or dim < 1:
            raise TypeError(
                f"The dimension needs to be a positive integer, but is {dim}!"
            )
        return self.is_k_vertex_redundantly_rigid(1, dim, combinatorial)

    @doc_category("Generic rigidity")
    def is_k_vertex_redundantly_rigid(
        self, k: int, dim: int = 2, combinatorial: bool = True
    ) -> bool:
        """
        Check whether the graph is :prf:ref:`k-vertex redundantly (generically) dim-rigid
        <def-redundantly-rigid-graph>`.

        Preliminary checks from
        :prf:ref:`thm-k-vertex-redundant-edge-bound-general`,
        :prf:ref:`thm-k-vertex-redundant-edge-bound-general2`,
        :prf:ref:`thm-1-vertex-redundant-edge-bound-dim2`,
        :prf:ref:`thm-2-vertex-redundant-edge-bound-dim2`
        :prf:ref:`thm-k-vertex-redundant-edge-bound-dim2`,
        :prf:ref:`thm-3-vertex-redundant-edge-bound-dim3`,
        :prf:ref:`thm-k-vertex-redundant-edge-bound-dim3`
        ... are used

        Examples
        --------
        >>> G = Graph([[0, 2], [0, 3], [0, 4], [1, 2], [1, 3], [1, 4], [2, 3], [2, 4], [3, 4]])
        >>> G.is_k_vertex_redundantly_rigid(1, 2)
        True
        >>> G.is_k_vertex_redundantly_rigid(2, 2)
        False
        >>> G = Graph([[0, 2], [0, 3], [0, 4], [1, 2], [1, 3], [1, 4], [2, 4], [3, 4]])
        >>> G.is_k_vertex_redundantly_rigid(1, 2)
        False

        """  # noqa: E501
        if not isinstance(dim, int) or dim < 1:
            raise TypeError(
                f"The dimension needs to be a positive integer, but is {dim}!"
            )
        if not isinstance(k, int):
            raise TypeError(f"k needs to be a nonnegative integer, but is {k}!")
        if nx.number_of_selfloops(self) > 0:
            raise LoopError()

        n = self.number_of_nodes()
        m = self.number_of_edges()
        if n >= dim + k + 1 and self.min_degree() < dim + k:
            return False
        if dim == 1:
            return self.vertex_connectivity() >= k + 1
        if (
            dim == 2
            and (
                # edge bound from :prf:ref:`thm-1-vertex-redundant-edge-bound-dim2`
                (k == 1 and n >= 5 and m < 2 * n - 1)
                or
                # edge bound from :prf:ref:`thm-2-vertex-redundant-edge-bound-dim2`
                (k == 2 and n >= 6 and m < 2 * n + 2)
                or
                # edge bound from :prf:ref:`thm-k-vertex-redundant-edge-bound-dim2`
                (k >= 3 and n >= 6 * (k + 1) + 23 and m < ((k + 2) * n + 1) // 2)
            )
        ) or (
            dim == 3
            and (
                # edge bound from :prf:ref:`thm-3-vertex-redundant-edge-bound-dim3`
                (k == 3 and n >= 15 and m < 3 * n + 5)
                or
                # edge bound from :prf:ref:`thm-k-vertex-redundant-edge-bound-dim3`
                (
                    k >= 4
                    and n >= 12 * (k + 1) + 10
                    and n % 2 == 0
                    and m < ((k + 3) * n + 1) // 2
                )
            )
        ):
            return False
        # edge bound from :prf:ref:`thm-k-vertex-redundant-edge-bound-general`
        if (
            #
            n >= dim * dim + dim + k + 1
            and m
            < dim * n - math.comb(dim + 1, 2) + k * dim + max(0, k - (dim + 1) // 2)
        ):
            return False
        # edge bound from :prf:ref:`thm-vertex-redundant-edge-bound-general2`
        if k >= dim + 1 and n >= dim + k + 1 and m < ((dim + k) * n + 1) // 2:
            return False

        # in all other cases check by definition
        G = deepcopy(self)
        for vertex_set in combinations(self.nodes, k):
            adj = [[v, list(G.neighbors(v))] for v in vertex_set]
            G.delete_vertices(vertex_set)
            if not G.is_rigid(dim, combinatorial):
                return False
            # add vertices and edges back
            G.add_vertices(vertex_set)
            for v, neighbors in adj:
                for neighbor in neighbors:
                    G.add_edge(v, neighbor)
        return True

    @doc_category("Generic rigidity")
    def is_min_vertex_redundantly_rigid(
        self, dim: int = 2, combinatorial: bool = True
    ) -> bool:
        """
        Check whether the graph is
        :prf:ref:`minimally vertex redundantly (generically) dim-rigid
        <def-min-redundantly-rigid-graph>`.

        See :meth:`.is_min_k_vertex_redundantly_rigid` (using k = 1) for details.
        """
        if not isinstance(dim, int) or dim < 1:
            raise TypeError(
                f"The dimension needs to be a positive integer, but is {dim}!"
            )
        return self.is_min_k_vertex_redundantly_rigid(1, dim, combinatorial)

    @doc_category("Generic rigidity")
    def is_min_k_vertex_redundantly_rigid(
        self, k: int, dim: int = 2, combinatorial: bool = True
    ) -> bool:
        """
        Check whether the graph is :prf:ref:`minimally k-vertex redundantly (generically) dim-rigid
        <def-redundantly-rigid-graph>`.

        Preliminary checks from
        :prf:ref:`thm-minimal-k-vertex-redundant-upper-edge-bound`,
        :prf:ref:`thm-minimal-k-vertex-redundant-upper-edge-bound-dim1`
        are used.


        Examples
        --------
        >>> G = Graph([[0, 3], [0, 4], [0, 5], [1, 3], [1, 4], [1, 5], [2, 3], [2, 4], [2, 5], [3, 4], [3, 5], [4, 5]])
        >>> G.is_min_k_vertex_redundantly_rigid(1, 2)
        True
        >>> G.is_min_k_vertex_redundantly_rigid(2, 2)
        False
        >>> G = Graph([[0, 2], [0, 3], [0, 4], [0, 5], [1, 2], [1, 3], [1, 4], [1, 5], [2, 4], [2, 5], [3, 4], [3, 5]])
        >>> G.is_k_vertex_redundantly_rigid(1, 2)
        True
        >>> G.is_min_k_vertex_redundantly_rigid(1, 2)
        False

        """  # noqa: E501

        if not isinstance(dim, int) or dim < 1:
            raise TypeError(
                f"The dimension needs to be a positive integer, but is {dim}!"
            )
        if not isinstance(k, int):
            raise TypeError(f"k needs to be a nonnegative integer, but is {k}!")
        if nx.number_of_selfloops(self) > 0:
            raise LoopError()

        n = self.number_of_nodes()
        m = self.number_of_edges()
        # edge bound from :prf:ref:`thm-minimal-k-vertex-redundant-upper-edge-bound`
        if m > (dim + k) * n - math.comb(dim + k + 1, 2):
            return False
        # edge bound from :prf:ref:`thm-minimal-k-vertex-redundant-upper-edge-bound-dim1`
        if dim == 1:
            if n >= 3 * (k + 1) - 1 and m > (k + 1) * n - (k + 1) * (k + 1):
                return False

        if not self.is_k_vertex_redundantly_rigid(k, dim, combinatorial):
            return False

        # for the following we need to know that the graph is k-vertex-redundantly rigid
        if (
            dim == 2
            and (
                # edge bound from :prf:ref:`thm-1-vertex-redundant-edge-bound-dim2`
                (k == 1 and n >= 5 and m == 2 * n - 1)
                or
                # edge bound from :prf:ref:`thm-2-vertex-redundant-edge-bound-dim2`
                (k == 2 and n >= 6 and m == 2 * n + 2)
                or
                # edge bound from :prf:ref:`thm-k-vertex-redundant-edge-bound-dim2`
                (k >= 3 and n >= 6 * (k + 1) + 23 and m == ((k + 2) * n + 1) // 2)
            )
        ) or (
            dim == 3
            and (
                # edge bound from :prf:ref:`thm-3-vertex-redundant-edge-bound-dim3`
                (k == 3 and n >= 15 and m == 3 * n + 5)
                or
                # edge bound from :prf:ref:`thm-k-vertex-redundant-edge-bound-dim3`
                (
                    k >= 4
                    and n >= 12 * (k + 1) + 10
                    and n % 2 == 0
                    and m == ((k + 3) * n + 1) // 2
                )
            )
        ):
            return True
        # edge bound from :prf:ref:`thm-k-vertex-redundant-edge-bound-general`
        if (
            #
            n >= dim * dim + dim + k + 1
            and m
            == dim * n - math.comb(dim + 1, 2) + k * dim + max(0, k - (dim + 1) // 2)
        ):
            return True
        # edge bound from :prf:ref:`thm-vertex-redundant-edge-bound-general2`
        if k >= dim + 1 and n >= dim + k + 1 and m == ((dim + k) * n + 1) // 2:
            return True

        # in all other cases check by definition
        G = deepcopy(self)
        for edge in self.edge_list():
            G.delete_edges([edge])
            if G.is_k_vertex_redundantly_rigid(k, dim, combinatorial):
                return False
            G.add_edges([edge])
        return True

    @doc_category("Generic rigidity")
    def is_redundantly_rigid(self, dim: int = 2, combinatorial: bool = True) -> bool:
        """
        Check whether the graph is :prf:ref:`redundantly (generically) dim-rigid
        <def-redundantly-rigid-graph>`.

        See :meth:`.is_k_redundantly_rigid` (using k = 1) for details.
        """
        return self.is_k_redundantly_rigid(1, dim, combinatorial)

    @doc_category("Generic rigidity")
    def is_k_redundantly_rigid(
        self, k: int, dim: int = 2, combinatorial: bool = True
    ) -> bool:
        """
        Check whether the graph is :prf:ref:`k-redundantly (generically) dim-rigid
        <def-redundantly-rigid-graph>`.

        Preliminary checks from
        :prf:ref:`thm-k-edge-redundant-edge-bound-dim2`,
        :prf:ref:`thm-1-edge-redundant-edge-bound-dim2`,
        :prf:ref:`thm-2-edge-redundant-edge-bound-dim3`,
        :prf:ref:`thm-k-edge-redundant-edge-bound-dim3`,
        :prf:ref:`thm-globally-redundant-3connected` and
        :prf:ref:`thm-globally-mindeg6-dim2`.
        are used

        Examples
        --------
        >>> G = Graph([[0, 1], [0, 2], [0, 3], [0, 5], [1, 2], [1, 4], [2, 5], [3, 4], [3, 5], [4, 5]])
        >>> G.is_k_redundantly_rigid(1, 2)
        True
        >>> G = Graph([[0, 3], [0, 4], [1, 2], [1, 3], [1, 4], [2, 3], [2, 4], [3, 4]])
        >>> G.is_k_redundantly_rigid(1, 2)
        False
        >>> G = Graph([[0, 1], [0, 2], [0, 3], [0, 4], [1, 2], [1, 3], [1, 4], [2, 3], [2, 4], [3, 4]])
        >>> G.is_k_redundantly_rigid(2, 2)
        True

        TODO
        ----
        Improve with pebble games.
        """  # noqa: E501
        if not isinstance(dim, int) or dim < 1:
            raise TypeError(
                f"The dimension needs to be a positive integer, but is {dim}!"
            )
        if not isinstance(k, int):
            raise TypeError(f"k needs to be a nonnegative integer, but is {k}!")
        if nx.number_of_selfloops(self) > 0:
            raise LoopError()

        n = self.number_of_nodes()
        m = self.number_of_edges()

        if m < dim * n - math.comb(dim + 1, 2) + k:
            return False
        if self.min_degree() < dim + k:
            return False
        if dim == 1:
            return nx.edge_connectivity(self) >= k + 1
        # edge bounds
        if (
            dim == 2
            and (
                # basic edge bound
                (k == 1 and m < 2 * n - 2)
                or
                # edge bound from :prf:ref:`thm-1-edge-redundant-edge-bound-dim2`
                (k == 2 and n >= 5 and m < 2 * n)
                or
                # edge bound from :prf:ref:`thm-k-edge-redundant-edge-bound-dim2`
                (k >= 3 and n >= 6 * (k + 1) + 23 and m < ((k + 2) * n + 1) // 2)
            )
        ) or (
            dim == 3
            and (
                # edge bound from :prf:ref:`thm-2-edge-redundant-edge-bound-dim3`
                (k == 2 and n >= 14 and m < 3 * n - 4)
                or
                # edge bound from :prf:ref:`thm-k-edge-redundant-edge-bound-dim3`
                (
                    k >= 4
                    and n >= 12 * (k + 1) + 10
                    and n % 2 == 0
                    and m < ((k + 3) * n + 1) // 2
                )
            )
        ):
            return False
        # use global rigidity property of :prf:ref:`thm-globally-redundant-3connected`
        # and :prf:ref:`thm-globally-mindeg6-dim2`
        if dim == 2 and k == 1 and self.vertex_connectivity() >= 6:
            return True

        # in all other cases check by definition
        G = deepcopy(self)
        for edge_set in combinations(self.edge_list(), k):
            G.delete_edges(edge_set)
            if not G.is_rigid(dim, combinatorial):
                return False
            G.add_edges(edge_set)
        return True

    @doc_category("Generic rigidity")
    def is_min_redundantly_rigid(
        self, dim: int = 2, combinatorial: bool = True
    ) -> bool:
        """
        Check whether the graph is :prf:ref:`minimally redundantly (generically) dim-rigid
        <def-min-redundantly-rigid-graph>`.

        See :meth:`.is_min_k_redundantly_rigid` (using k = 1) for details.
        """
        if not isinstance(dim, int) or dim < 1:
            raise TypeError(
                f"The dimension needs to be a positive integer, but is {dim}!"
            )
        return self.is_min_k_redundantly_rigid(1, dim, combinatorial)

    @doc_category("Generic rigidity")
    def is_min_k_redundantly_rigid(
        self, k: int, dim: int = 2, combinatorial: bool = True
    ) -> bool:
        """
        Check whether the graph is :prf:ref:`minimally k-redundantly (generically) dim-rigid
        <def-redundantly-rigid-graph>`.

        Preliminary checks from
        :prf:ref:`thm-minimal-1-edge-redundant-upper-edge-bound-dim2`
        are used.


        Examples
        --------
         >>> G = Graph([[0, 2], [0, 3], [0, 4], [1, 2], [1, 3], [1, 4], [2, 4], [3, 4]])
        >>> G.is_min_k_redundantly_rigid(1, 2)
        True
        >>> G.is_min_k_redundantly_rigid(2, 2)
        False
        >>> G = Graph([[0, 2], [0, 3], [0, 4], [1, 2], [1, 3], [1, 4], [2, 3], [2, 4], [3, 4]])
        >>> G.is_k_redundantly_rigid(1, 2)
        True
        >>> G.is_min_k_redundantly_rigid(1, 2)
        False

        """  # noqa: E501

        if not isinstance(dim, int) or dim < 1:
            raise TypeError(
                f"The dimension needs to be a positive integer, but is {dim}!"
            )
        if not isinstance(k, int):
            raise TypeError(f"k needs to be a nonnegative integer, but is {k}!")
        if nx.number_of_selfloops(self) > 0:
            raise LoopError()

        n = self.number_of_nodes()
        m = self.number_of_edges()
        # use bound from thm-minimal-1-edge-redundant-upper-edge-bound-dim2
        if dim == 2:
            if k == 1:
                if n >= 7 and m > 3 * n - 9:
                    return False

        if not self.is_k_redundantly_rigid(k, dim, combinatorial):
            return False

        # for the following we need to know that the graph is k-redundantly rigid
        if (
            dim == 2
            and (
                # basic edge bound
                (k == 1 and m == 2 * n - 2)
                or
                # edge bound from :prf:ref:`thm-1-edge-redundant-edge-bound-dim2`
                (k == 2 and n >= 5 and m == 2 * n)
                or
                # edge bound from :prf:ref:`thm-k-edge-redundant-edge-bound-dim2`
                (k >= 3 and n >= 6 * (k + 1) + 23 and m == ((k + 2) * n + 1) // 2)
            )
        ) or (
            dim == 3
            and (
                # edge bound from :prf:ref:`thm-2-edge-redundant-edge-bound-dim3`
                (k == 2 and n >= 14 and m == 3 * n - 4)
                or
                # edge bound from :prf:ref:`thm-k-edge-redundant-edge-bound-dim3`
                (
                    k >= 4
                    and n >= 12 * (k + 1) + 10
                    and n % 2 == 0
                    and m == ((k + 3) * n + 1) // 2
                )
            )
        ):
            return True

        # in all other cases check by definition
        G = deepcopy(self)
        for edge in self.edge_list():
            G.delete_edges([edge])
            if G.is_k_redundantly_rigid(k, dim, combinatorial):
                return False
            G.add_edges([edge])
        return True

    @doc_category("Generic rigidity")
    def is_rigid(self, dim: int = 2, combinatorial: bool = True) -> bool:
        """
        Check whether the graph is :prf:ref:`(generically) dim-rigid <def-gen-rigid>`.

        Examples
        --------
        >>> G = Graph([(0,1), (1,2), (2,3), (3,0)])
        >>> G.is_rigid()
        False
        >>> G.add_edge(0,2)
        >>> G.is_rigid()
        True

        TODO
        ----
        Pebble game algorithm for d=2.

        Notes
        -----
         * dim=1: Connectivity
         * dim=2: Pebble-game/(2,3)-rigidity
         * dim>=1: Rigidity Matrix if ``combinatorial==False``
        By default, the graph is in dimension two and a combinatorial check is employed.
        """
        if not isinstance(dim, int) or dim < 1:
            raise TypeError(
                f"The dimension needs to be a positive integer, but is {dim}!"
            )
        if not isinstance(combinatorial, bool):
            raise TypeError(
                "combinatorial determines the method of rigidity-computation. "
                "It needs to be a Boolean."
            )
        if nx.number_of_selfloops(self) > 0:
            raise LoopError()

        elif dim == 1:
            return nx.is_connected(self)
        elif dim == 2 and combinatorial:
            deficiency = -(2 * self.number_of_nodes() - 3) + self.number_of_edges()
            if deficiency < 0:
                return False
            else:
                self._build_pebble_digraph(2, 3)
                return (
                    self._pebble_digraph.number_of_edges()
                    == 2 * self.number_of_nodes() - 3
                )
        elif not combinatorial:
            from pyrigi.framework import Framework

            F = Framework.Random(self, dim)
            return F.is_inf_rigid()
        else:
            raise ValueError(
                f"The Dimension for combinatorial computation must be either 1 or 2, "
                f"but is {dim}"
            )

    @doc_category("Generic rigidity")
    def is_min_rigid(
        self,
        dim: int = 2,
        combinatorial: bool = True,
        use_precomputed_pebble_digraph: bool = False,
    ) -> bool:
        """
        Check whether the graph is :prf:ref:`minimally (generically) dim-rigid
        <def-min-rigid-graph>`.

        Parameters
        ----------
        use_precomputed_pebble_digraph:
            Only relevant if ``dim=2`` and ``combinatorial=True``.
            If ``True``, the pebble digraph present in the cache is used.
            If ``False``, recompute the pebble digraph.
            Use ``True`` only if you are certain that the pebble game digraph
            is consistent with the graph.

        Examples
        --------
        >>> G = Graph([(0,1), (1,2), (2,3), (3,0), (1,3)])
        >>> G.is_min_rigid()
        True
        >>> G.add_edge(0,2)
        >>> G.is_min_rigid()
        False

        Notes
        -----
         * dim=1: Tree
         * dim=2: Pebble-game/(2,3)-tight
         * dim>=1: Probabilistic Rigidity Matrix (maybe symbolic?)
        """
        if not isinstance(dim, int) or dim < 1:
            raise TypeError(
                f"The dimension needs to be a positive integer, but is {dim}!"
            )
        if not isinstance(combinatorial, bool):
            raise TypeError(
                "combinatorial determines the method of rigidity-computation. "
                "It needs to be a Boolean."
            )
        if nx.number_of_selfloops(self) > 0:
            raise LoopError()

        elif dim == 1 and combinatorial:
            return nx.is_tree(self)
        elif dim == 2 and combinatorial:
            return self.is_tight(
                2,
                3,
                algorithm="pebble",
                use_precomputed_pebble_digraph=use_precomputed_pebble_digraph,
            )
        elif not combinatorial:
            from pyrigi.framework import Framework

            F = Framework.Random(self, dim)
            return F.is_min_inf_rigid()
        else:
            raise ValueError(
                f"The dimension for combinatorial computation must be either 1 or 2, "
                f"but is {dim}"
            )

    @doc_category("Generic rigidity")
    def is_globally_rigid(self, dim: int = 2) -> bool:
        """
        Check whether the graph is :prf:ref:`globally dim-rigid
        <def-globally-rigid-graph>`.

        TODO
        ----
        implementation for dim>=3

        Examples
        --------
        >>> G = Graph([(0,1), (1,2), (2,0)])
        >>> G.is_globally_rigid()
        True

        Notes
        -----
         * dim=1: 2-connectivity
         * dim=2: redundantly rigid+3-connected
         * dim>=3: Randomized Rigidity Matrix => Stress (symbolic maybe?)
        By default, the graph is in dimension 2.
        A complete graph is automatically globally rigid
        """
        if not isinstance(dim, int) or dim < 1:
            raise TypeError(
                f"The dimension needs to be a positive integer, but is {dim}!"
            )
        if nx.number_of_selfloops(self) > 0:
            raise LoopError()

        elif dim == 1:
            if (self.number_of_nodes() == 2 and self.number_of_edges() == 1) or (
                self.number_of_nodes() == 1 or self.number_of_nodes() == 0
            ):
                return True
            return self.vertex_connectivity() >= 2
        elif dim == 2:
            if (
                (self.number_of_nodes() == 3 and self.number_of_edges() == 3)
                or (self.number_of_nodes() == 2 and self.number_of_edges() == 1)
                or (self.number_of_nodes() == 1 or self.number_of_nodes() == 0)
            ):
                return True
            return self.is_redundantly_rigid() and self.vertex_connectivity() >= 3
        else:
            # Random sampling from [1,N] for N depending quadratically on number
            # of vertices.
            raise NotImplementedError()

    @doc_category("Partially implemented")
    def is_Rd_dependent(
        self, dim: int = 2, use_precomputed_pebble_digraph: bool = False
    ) -> bool:
        """
        Notes
        -----
         * dim=1: Graphic Matroid
         * dim=2: not (2,3)-sparse
         * dim>=1: Compute the rank of the rigidity matrix and compare with edge count

        use_precomputed_pebble_digraph:
            Only relevant if ``dim=2``.
            If ``True``, the pebble digraph present in the cache is used.
            If ``False``, recompute the pebble digraph.
            Use ``True`` only if you are certain that the pebble game digraph
            is consistent with the graph.

        TODO
        -----
         Add unit tests
        """
        return not self.is_Rd_independent(
            dim, use_precomputed_pebble_digraph=use_precomputed_pebble_digraph
        )

    @doc_category("Partially implemented")
    def is_Rd_independent(
        self, dim: int = 2, use_precomputed_pebble_digraph: bool = False
    ) -> bool:
        """
        Notes
        -----
         * dim=1: Graphic Matroid
         * dim=2: (2,3)-sparse
         * dim>=1: Compute the rank of the rigidity matrix and compare with edge count

        use_precomputed_pebble_digraph:
            Only relevant if ``dim=2``.
            If ``True``, the pebble digraph present in the cache is used.
            If ``False``, recompute the pebble digraph.
            Use ``True`` only if you are certain that the pebble game digraph
            is consistent with the graph.

        TODO
        -----
         Add unit tests
        """
        if not isinstance(dim, int) or dim < 1:
            raise TypeError(
                f"The dimension needs to be a positive integer, but is {dim}!"
            )
        if nx.number_of_selfloops(self) > 0:
            raise LoopError()
        if dim == 1:
            return len(self.cycle_basis()) == 0

        if dim == 2:
            self.is_sparse(
                2, 3, use_precomputed_pebble_digraph=use_precomputed_pebble_digraph
            )

        raise NotImplementedError()

    @doc_category("Partially implemented")
    def is_Rd_circuit(
        self, dim: int = 2, use_precomputed_pebble_digraph: bool = False
    ) -> bool:
        """
        Notes
        -----
         * dim=1: Graphic Matroid
         * dim=2: It is not sparse, but remove any edge and it becomes sparse
                  Fundamental circuit is the whole graph
         * Not combinatorially:
         * dim>=1: Dependent + Remove every edge and compute the rigidity matrix' rank

         use_precomputed_pebble_digraph:
            Only relevant if ``dim=2``.
            If ``True``, the pebble digraph present in the cache is used.
            If ``False``, recompute the pebble digraph.
            Use ``True`` only if you are certain that the pebble game digraph
            is consistent with the graph.

        TODO
        -----
         Add unit tests,
         make computation of ``remaining_edge`` more robust
        """
        if not isinstance(dim, int) or dim < 1:
            raise TypeError(
                f"The dimension needs to be a positive integer, but is {dim}!"
            )
        if nx.number_of_selfloops(self) > 0:
            raise LoopError()
        if dim == 1:
            if not nx.is_connected(self):
                return False

            # Check if every vertex has degree 2
            for vertex in self.nodes():
                if self.degree(vertex) != 2:
                    return False
            return True

        if dim == 2:
            # get max sparse sugraph and check the fundamental circuit of
            # the one last edge
            if self.number_of_edges() != 2 * self.number_of_nodes() - 2:
                return False
            max_sparse_subgraph = self.spanning_sparse_subgraph(
                K=2, L=3, use_precomputed_pebble_digraph=use_precomputed_pebble_digraph
            )
            if max_sparse_subgraph.number_of_edges() != 2 * self.number_of_nodes() - 3:
                return False

            remaining_edge = list(set(self.edges()) - set(max_sparse_subgraph.edges()))
            if len(remaining_edge) != 1:
                # this should not happen
                raise RuntimeError

            return (
                len(
                    self._pebble_digraph.fundamental_circuit(
                        u=remaining_edge[0][0],
                        v=remaining_edge[0][1],
                    )
                )
                == self.number_of_nodes()
            )

        raise NotImplementedError()

    @doc_category("Waiting for implementation")
    def is_Rd_closed(self, dim: int = 2) -> bool:
        """
        Notes
        -----
         * dim=1: Graphic Matroid
         * dim=2: ??
         * dim>=1: Adding any edge does not increase the rigidity matrix rank
        """
        if not isinstance(dim, int) or dim < 1:
            raise TypeError(
                f"The dimension needs to be a positive integer, but is {dim}!"
            )
        if nx.number_of_selfloops(self) > 0:
            raise LoopError()
        raise NotImplementedError()

    @doc_category("Generic rigidity")
    def max_rigid_subgraphs(self, dim: int = 2) -> List[Graph]:
        """
        List the vertex sets inducing vertex-maximal rigid subgraphs.

        Definitions
        -----
        :prf:ref:`Maximal rigid subgraph <def-maximal-rigid-subgraph>`

        TODO
        ----
        missing definition, tests

        Notes
        -----
        We only return nontrivial subgraphs, meaning that there need to be at
        least ``dim+1`` vertices present. If the graph itself is rigid, it is clearly
        maximal and is returned.

        Examples
        --------
        >>> G = Graph([(0,1), (1,2), (2,3), (3,0)])
        >>> G.max_rigid_subgraphs()
        []

        >>> G = Graph([(0,1), (1,2), (2,3), (3,4), (4,5), (5,0), (0,2), (5,3)])
        >>> G.is_rigid()
        False
        >>> G.max_rigid_subgraphs()
        [[0, 1, 2], [3, 4, 5]]
        """
        if not isinstance(dim, int) or dim < 1:
            raise TypeError(
                f"The dimension needs to be a positive integer, but is {dim}!"
            )
        if nx.number_of_selfloops(self) > 0:
            raise LoopError()

        if not nx.is_connected(self):
            res = []
            for comp in nx.connected_components(self):
                res += self.subgraph(comp).max_rigid_subgraphs(dim)
            return res

        if self.number_of_nodes() <= dim:
            return []
        if self.is_rigid(dim):
            return [self]
        rigid_subgraphs = {
            tuple(vertex_subset): True
            for r in range(dim + 1, self.number_of_nodes() - 1)
            for vertex_subset in combinations(self.nodes, r)
            if self.subgraph(vertex_subset).is_rigid(dim)
        }

        sorted_rigid_subgraphs = sorted(
            rigid_subgraphs.keys(), key=lambda t: len(t), reverse=True
        )
        for i, H1 in enumerate(sorted_rigid_subgraphs):
            if rigid_subgraphs[H1] and i + 1 < len(sorted_rigid_subgraphs):
                for H2 in sorted_rigid_subgraphs[i + 1 :]:
                    if set(H2).issubset(set(H1)):
                        rigid_subgraphs[H2] = False
        return [list(H) for H, is_max in rigid_subgraphs.items() if is_max]

    @doc_category("Generic rigidity")
    def min_rigid_subgraphs(self, dim: int = 2) -> List[Graph]:
        """
        List the vertex sets inducing vertex-minimal non-trivial rigid subgraphs.

        Definitions
        -----
        :prf:ref:`Minimal rigid subgraph <def-minimal-rigid-subgraph>`

        TODO
        ----
        missing definition, tests

        Notes
        -----
        We only return nontrivial subgraphs, meaning that there need to be at
        least ``dim+1`` vertices present.

        Examples
        --------
        >>> import pyrigi.graphDB as graphs
        >>> G = graphs.CompleteBipartite(3, 3)
        >>> G.is_rigid()
        True
        >>> G.min_rigid_subgraphs()
        [[0, 1, 2, 3, 4, 5]]
        >>> G = graphs.ThreePrism()
        >>> G.is_rigid()
        True
        >>> G.min_rigid_subgraphs()
        [[0, 1, 2], [3, 4, 5]]
        """
        if not isinstance(dim, int) or dim < 1:
            raise TypeError(
                f"The dimension needs to be a positive integer, but is {dim}!"
            )
        if nx.number_of_selfloops(self) > 0:
            raise LoopError()

        if not nx.is_connected(self):
            res = []
            for comp in nx.connected_components(self):
                res += self.subgraph(comp).min_rigid_subgraphs(dim)
            return res

        if self.number_of_nodes() <= dim:
            return []
        rigid_subgraphs = {
            tuple(vertex_subset): True
            for r in range(dim + 1, self.number_of_nodes() + 1)
            for vertex_subset in combinations(self.nodes, r)
            if self.subgraph(vertex_subset).is_rigid(dim)
        }

        sorted_rigid_subgraphs = sorted(rigid_subgraphs.keys(), key=lambda t: len(t))
        for i, H1 in enumerate(sorted_rigid_subgraphs):
            if rigid_subgraphs[H1] and i + 1 < len(sorted_rigid_subgraphs):
                for H2 in sorted_rigid_subgraphs[i + 1 :]:
                    if set(H1).issubset(set(H2)):
                        rigid_subgraphs[H2] = False
        return [list(H) for H, is_min in rigid_subgraphs.items() if is_min]

    @doc_category("Generic rigidity")
    def max_rigid_dimension(self) -> int | Inf:
        """
        Compute the maximum dimension, in which a graph is
        :prf:ref:`generically rigid <def-gen-rigid>`.

        Notes
        -----
        This is done by taking the dimension predicted by the Maxwell count
        as a starting point and iteratively reducing the dimension until
        generic rigidity is found.
        This method returns `sympy.oo` (infinity) if and only if the graph
        is complete. It has the data type `Inf`.

        Examples
        --------
        >>> import pyrigi.graphDB as graphs
        >>> G = graphs.Complete(3)
        >>> G.max_rigid_dimension()
        oo

        >>> import pyrigi.graphDB as graphs
        >>> G = graphs.Complete(4)
        >>> G.add_edges([(0,4),(1,4),(2,4)])
        >>> G.max_rigid_dimension()
        3
        """
        if nx.number_of_selfloops(self) > 0:
            raise LoopError()
        if not nx.is_connected(self):
            return 0

        V = self.number_of_nodes()
        E = self.number_of_edges()
        # Only the complete graph is rigid in all dimensions
        if E == V * (V - 1) / 2:
            return oo
        # Find the largest d such that d*(d+1)/2 - d*V + E = 0
        max_dim = int(
            math.floor(0.5 * (2 * V + math.sqrt((1 - 2 * V) ** 2 - 8 * E) - 1))
        )

        for d in range(max_dim, 0, -1):
            if self.is_rigid(d, combinatorial=False):
                return d

    @doc_category("General graph theoretical properties")
    def is_isomorphic(self, graph: Graph) -> bool:
        """
        Check whether two graphs are isomorphic.

        Notes
        -----
        For further details, see :func:`networkx.algorithms.isomorphism.is_isomorphic`.

        Examples
        --------
        >>> G = Graph([(0,1), (1,2)])
        >>> G_ = Graph([('b','c'), ('c','a')])
        >>> G.is_isomorphic(G_)
        True
        """
        return nx.is_isomorphic(self, graph)

    @doc_category("Other")
    def to_int(self, vertex_order: List[Vertex] = None) -> int:
        r"""
        Return the integer representation of the graph.

        The graph integer representation is the integer whose binary
        expansion is given by the sequence obtained by concatenation
        of the rows of the upper triangle of the adjacency matrix,
        excluding the diagonal.

        Parameters
        ----------
        vertex_order:
            By listing vertices in the preferred order, the adjacency matrix
            is computed with the given order. If no vertex order is
            provided, :meth:`~.Graph.vertex_list()` is used.

        Examples
        --------
        >>> G = Graph([(0,1), (1,2)])
        >>> G.adjacency_matrix()
        Matrix([
        [0, 1, 0],
        [1, 0, 1],
        [0, 1, 0]])
        >>> G.to_int()
        5

        TODO
        ----
        Implement taking canonical before computing the integer representation.
        Tests.
        """
        if self.number_of_edges() == 0:
            raise ValueError(
                "The integer representation is only defined "
                "for graphs with at least one edge."
            )
        if self.min_degree() == 0:
            raise ValueError(
                "The integer representation only works "
                "for graphs without isolated vertices."
            )
        if nx.number_of_selfloops(self) == 0:
            M = self.adjacency_matrix(vertex_order)
            upper_diag = [
                str(b) for i, row in enumerate(M.tolist()) for b in row[i + 1 :]
            ]
            return int("".join(upper_diag), 2)
        else:
            raise LoopError()

    @classmethod
    @doc_category("Class methods")
    def from_int(cls, N: int) -> Graph:
        """
        Return a graph given its integer representation.

        See :meth:`to_int` for the description
        of the integer representation.
        """
        if not isinstance(N, int):
            raise TypeError(f"The parameter n has to be an integer, not {type(N)}.")
        if N <= 0:
            raise ValueError(f"The parameter n has to be positive, not {N}.")
        L = bin(N)[2:]
        n = math.ceil((1 + math.sqrt(1 + 8 * len(L))) / 2)
        rows = []
        s = 0
        L = "".join(["0" for _ in range(int(n * (n - 1) / 2) - len(L))]) + L
        for i in range(n):
            rows.append(
                [0 for _ in range(i + 1)] + [int(k) for k in L[s : s + (n - i - 1)]]
            )
            s += n - i - 1
        adjMatrix = Matrix(rows)
        return Graph.from_adjacency_matrix(adjMatrix + adjMatrix.transpose())

    @classmethod
    @doc_category("Class methods")
    def from_adjacency_matrix(cls, M: Matrix) -> Graph:
        """
        Create a graph from a given adjacency matrix.

        Examples
        --------
        >>> M = Matrix([[0,1],[1,0]])
        >>> G = Graph.from_adjacency_matrix(M)
        >>> print(G)
        Graph with vertices [0, 1] and edges [[0, 1]]
        """
        if not M.is_square:
            raise TypeError("The matrix is not square!")
        if not M.is_symmetric():
            raise TypeError("The matrix is not symmetric.")

        vertices = range(M.cols)
        edges = []
        for i, j in combinations(vertices, 2):
            if not (M[i, j] == 0 or M[i, j] == 1):
                raise TypeError(
                    "The provided adjacency matrix contains entries other than 0 and 1"
                )
            if M[i, j] == 1:
                edges += [(i, j)]
        return Graph.from_vertices_and_edges(vertices, edges)

    @doc_category("General graph theoretical properties")
    def adjacency_matrix(self, vertex_order: List[Vertex] = None) -> Matrix:
        """
        Return the adjacency matrix of the graph.

        Parameters
        ----------
        vertex_order:
            By listing vertices in the preferred order, the adjacency matrix
            can be computed in a way the user expects. If no vertex order is
            provided, :meth:`~.Graph.vertex_list()` is used.

        Examples
        --------
        >>> G = Graph([(0,1), (1,2), (1,3)])
        >>> G.adjacency_matrix()
        Matrix([
        [0, 1, 0, 0],
        [1, 0, 1, 1],
        [0, 1, 0, 0],
        [0, 1, 0, 0]])

        Notes
        -----
        :func:`networkx.linalg.graphmatrix.adjacency_matrix`
        requires `scipy`. To avoid unnecessary imports, the method is implemented here.
        """
        if vertex_order is None:
            vertex_order = self.vertex_list()
        else:
            if not set(self.nodes) == set(
                vertex_order
            ) or not self.number_of_nodes() == len(vertex_order):
                raise IndexError(
                    "The vertex_order must contain the same vertices as the graph!"
                )

        row_list = [
            [+((v1, v2) in self.edges) for v2 in vertex_order] for v1 in vertex_order
        ]

        return Matrix(row_list)

    @doc_category("Other")
    def random_framework(self, dim: int = 2, rand_range: Union(int, List[int]) = None):
        # the return type is intentionally omitted to avoid circular import
        """
        Return framework with random realization.

        This method calls :meth:`.Framework.Random`.
        """
        from pyrigi.framework import Framework

        return Framework.Random(self, dim, rand_range)

    def _resolve_edge_colors(
        self, edge_color: Union(str, list[list[Edge]], dict[str : list[Edge]])
    ) -> tuple[list, list]:
        """
        Return the lists of colors and edges in the format for plotting.
        """
        edge_list = self.edge_list()
        edge_list_ref = []
        edge_color_array = []

        if isinstance(edge_color, str):
            return [edge_color for _ in edge_list], edge_list

        if isinstance(edge_color, list):
            edges_partition = edge_color
            colors = distinctipy.get_colors(
                len(edges_partition), colorblind_type="Deuteranomaly", pastel_factor=0.2
            )
            for i, part in enumerate(edges_partition):
                for e in part:
                    if not self.has_edge(e[0], e[1]):
                        raise ValueError(
                            "The input includes a pair that is not an edge."
                        )
                    edge_color_array.append(colors[i])
                    edge_list_ref.append(tuple(e))
        elif isinstance(edge_color, dict):
            color_edges_dict = edge_color
            for color, edges in color_edges_dict.items():
                for e in edges:
                    if not self.has_edge(e[0], e[1]):
                        raise ValueError(
                            "The input includes an edge that is not part of the framework"
                        )
                    edge_color_array.append(color)
                    edge_list_ref.append(tuple(e))
        else:
            raise ValueError("The input color_edge has none of the supported formats.")
        for e in edge_list:
            if (e[0], e[1]) not in edge_list_ref and (e[1], e[0]) not in edge_list_ref:
                edge_color_array.append("black")
                edge_list_ref.append(e)
        if len(edge_list_ref) > self.number_of_edges():
            multiple_colored = [
                e
                for e in edge_list_ref
                if (edge_list_ref.count(e) > 1 or (e[1], e[0]) in edge_list_ref)
            ]
            duplicates = []
            for e in multiple_colored:
                if not (e in duplicates or (e[1], e[0]) in duplicates):
                    duplicates.append(e)
            raise ValueError(
                f"The color of the edges in the following list"
                f"was specified multiple times: {duplicates}."
            )
        return edge_color_array, edge_list_ref

    @doc_category("Graph manipulation")
    def sum_t(self, G2: Graph, edge: Edge, t: int = 2):
        """
        Return the t-sum of self and G2 along the given edge.

        Parameters
        ----------
        G2: Graph
        edge: Edge
        t: integer, default value 2

        Definitions
        -----
        :prf:ref:`t-sum <def-t-sum>`

        Examples
        --------
        >>> H = Graph([[1,2],[2,3],[3,1],[3,4]])
        >>> G = Graph([[0,1],[1,2],[2,3],[3,1]])
        >>> H.sum_t(G, [1, 2], 3)
        Graph with vertices [0, 1, 2, 3, 4] and edges [[0, 1], [1, 3], [2, 3], [3, 4]]
        """
        if edge not in self.edges or edge not in G2.edges:
            raise ValueError(
                f"The edge {edge} is not in the intersection of the graphs."
            )
        # check if the intersection is a t-complete graph
        if not self.intersection(G2).is_isomorphic(nx.complete_graph(t)):
            raise ValueError(
                f"The intersection of the graphs must be a {t}-complete graph."
            )
        G = self + G2
        G.remove_edge(edge[0], edge[1])
        return G

    @doc_category("Graph manipulation")
    def intersection(self, G2: Graph):
        """
        Return the intersection of self and G2.

        Parameters
        ----------
        G2: Graph

        Examples
        --------
        >>> H = Graph([[1,2],[2,3],[3,1],[3,4]])
        >>> G = Graph([[0,1],[1,2],[2,3],[3,1]])
        >>> G.intersection(H)
        Graph with vertices [1, 2, 3] and edges [[1, 2], [1, 3], [2, 3]]
        >>> G = Graph([[0,1],[0,2],[1,2]])
        >>> G.add_vertex(3)
        >>> H = Graph([[0,1],[1,2],[2,4],[4,0]])
        >>> H.add_vertex(3)
        >>> G.intersection(H)
        Graph with vertices [0, 1, 2, 3] and edges [[0, 1], [1, 2]]
        """
        return Graph.from_vertices_and_edges(
            [v for v in self.nodes if v in G2.nodes],
            [e for e in self.edges if e in G2.edges],
        )

    @doc_category("Other")
    def layout(self, layout_type: str = "spring") -> dict[Vertex, Point]:
        """
        Generate a placement of the vertices.

        This method a is wrapper for the functions
        :func:`~networkx.drawing.layout.spring_layout`,
        :func:`~networkx.drawing.layout.random_layout`,
        :func:`~networkx.drawing.layout.circular_layout`
        and :func:`~networkx.drawing.layout.planar_layout`

        Parameters
        ----------
        layout_type:
            The supported layouts are ``circular``, ``planar``,
            ``random`` and ``spring`` (default).
        """
        if layout_type == "circular":
            return nx.drawing.layout.circular_layout(self)
        elif layout_type == "planar":
            return nx.drawing.layout.planar_layout(self)
        elif layout_type == "random":
            return nx.drawing.layout.random_layout(self)
        elif layout_type == "spring":
            return nx.drawing.layout.spring_layout(self)
        else:
            raise ValueError(f"layout_type {layout_type} is not supported.")

    @doc_category("Other")
    def plot(
        self,
        placement: dict[Vertex, Point] = None,
        inf_flex: dict[Vertex, Sequence[Coordinate]] = None,
        layout: str = "spring",
        vertex_size: int = 300,
        vertex_color: str = "#4169E1",
        vertex_shape: str = "o",
        vertex_labels: bool = True,
        edge_width: float = 2.5,
        edge_color: Union(str, list[list[Edge]], dict[str : list[Edge]]) = "black",
        edge_style: str = "solid",
        flex_width: float = 2.5,
        flex_length: float = 0.15,
        flex_color: Union(str, list[list[Edge]], dict[str : list[Edge]]) = "limegreen",
        flex_style: str = "solid",
        flex_arrowsize: int = 20,
        font_color: str = "whitesmoke",
        canvas_width: float = 6.4,
        canvas_height: float = 4.8,
        aspect_ratio: float = 1.0,
        **kwargs,
    ) -> None:
        """
        Plot the graph.

        See tutorial Plotting for illustration of the options.

        Parameters
        ----------
        placement:
            If ``placement`` is not specified,
            then it is generated depending on parameter ``layout``.
        inf_flex:
            It is possible to plot an infinitesimal flex alongside the
            realization of your graph. It is specified as a ``dict`` of
            flexes.
        layout:
            The possibilities are ``spring`` (default), ``circular``,
            ``random`` or ``planar``, see also :meth:`~Graph.layout`.
        vertex_size:
            The size of the vertices.
        vertex_color:
            The color of the vertices. The color can be a string or an rgb (or rgba)
            tuple of floats from 0-1.
        vertex_shape:
            The shape of the vertices specified as as matplotlib.scatter
            marker, one of ``so^>v<dph8``.
        vertex_labels:
            If ``True`` (default), vertex labels are displayed.
        edge_width:
        edge_color:
            If a single color is given as a string or rgb (or rgba) tuple
            of floats from 0-1, then all edges get this color.
            If a (possibly incomplete) partition of the edges is given,
            then each part gets a different color.
            If a dictionary from colors to a list of edge is given,
            edges are colored accordingly.
            The edges missing in the partition/dictionary, are colored black.
        edge_style:
            Edge line style: ``-``/``solid``, ``--``/``dashed``,
            ``-.``/``dashdot`` or ``:``/``dotted``. By default '-'.
        flex_width:
            The width of the infinitesimal flex's arrow tail.
        flex_color:
            The color of the infinitesimal flex is by default 'limegreen'.
        flex_style:
            Line Style: ``-``/``solid``, ``--``/``dashed``,
            ``-.``/``dashdot`` or ``:``/``dotted``. By default '-'.
        flex_length:
            Length of the displayed flex relative to the total canvas
            diagonal in percent. By default 15%.
        flex_arrowsize:
            Size of the arrowhead's length and width.
        font_size:
            The size of the font used for the labels.
        font_color:
            The color of the font used for the labels.
        canvas_width:
            The width of the canvas in inches.
        canvas_height:
            The height of the canvas in inches.
        aspect_ratio:
            The ratio of y-unit to x-unit. By default 1.0.

        """

        fig, ax = plt.subplots()
        ax.set_adjustable("datalim")
        fig.set_figwidth(canvas_width)
        fig.set_figheight(canvas_height)
        ax.set_aspect(aspect_ratio)
        edge_color_array, edge_list_ref = self._resolve_edge_colors(edge_color)

        if placement is None:
            placement = self.layout(layout)

        nx.draw(
            self,
            pos=placement,
            ax=ax,
            node_size=vertex_size,
            node_color=vertex_color,
            node_shape=vertex_shape,
            with_labels=vertex_labels,
            width=edge_width,
            edge_color=edge_color_array,
            font_color=font_color,
            edgelist=edge_list_ref,
            style=edge_style,
            **kwargs,
        )

        if inf_flex is not None:
            for flex_key in inf_flex.keys():
                if flex_key not in self.vertex_list():
                    raise KeyError(
                        "A key in inf_flex does not exist as a vertex in the graph!"
                    )
                if len(inf_flex[flex_key]) > 2:
                    raise ValueError(
                        "The infinitesimal flex needs to be in dimension 2 or below!"
                    )
                if len(inf_flex[flex_key]) == 1:
                    inf_flex[flex_key] = (inf_flex[flex_key][0], 0)
                if not all(entry == 0 for entry in inf_flex[flex_key]):
                    # normalize the edge length by its Euclidean norm
                    flex_mag = math.sqrt(sum(flex**2 for flex in inf_flex[flex_key]))
                    inf_flex[flex_key] = tuple(
                        flex / flex_mag for flex in inf_flex[flex_key]
                    )
            # Delete the edges with zero length
            inf_flex = {
                flex_key: np.array(inf_flex[flex_key], dtype=float)
                for flex_key in inf_flex.keys()
                if not all(entry == 0 for entry in inf_flex[flex_key])
            }
            x_canvas_width = ax.get_xlim()[1] - ax.get_xlim()[0]
            y_canvas_width = ax.get_ylim()[1] - ax.get_ylim()[0]
            arrow_length = (
                math.sqrt(x_canvas_width**2 + y_canvas_width**2) * flex_length
            )
            H = nx.DiGraph([(v, str(v) + "_flex") for v in inf_flex.keys()])
            H_placement = {
                str(v)
                + "_flex": np.array(
                    [
                        placement[v][0] + arrow_length * inf_flex[v][0],
                        placement[v][1] + arrow_length * inf_flex[v][1],
                    ],
                    dtype=float,
                )
                for v in inf_flex.keys()
            }
            H_placement.update(
                {v: np.array(placement[v], dtype=float) for v in inf_flex.keys()}
            )

            nx.draw(
                H,
                pos=H_placement,
                ax=ax,
                arrows=True,
                arrowsize=flex_arrowsize,
                node_size=0,
                node_color="white",
                width=flex_width,
                edge_color=flex_color,
                style=flex_style,
                **kwargs,
            )

        plt.show()


Graph.__doc__ = Graph.__doc__.replace(
    "METHODS",
    generate_category_tables(
        Graph,
        1,
        [
            "Attribute getters",
            "Class methods",
            "Graph manipulation",
            "General graph theoretical properties",
            "Generic rigidity",
            "Sparseness",
            "Other",
            "Waiting for implementation",
        ],
        include_all=False,
    ),
)<|MERGE_RESOLUTION|>--- conflicted
+++ resolved
@@ -10,20 +10,13 @@
 
 import networkx as nx
 import matplotlib.pyplot as plt
-<<<<<<< HEAD
-from sympy import Matrix
+
+from sympy import Matrix, oo
 import numpy as np
 import math
 import distinctipy
 
-from pyrigi.data_type import Vertex, Edge, Point, Sequence, Coordinate
-=======
-from sympy import Matrix, oo
-import math
-import distinctipy
-
-from pyrigi.data_type import Vertex, Edge, Point, Inf
->>>>>>> 8b60ec83
+from pyrigi.data_type import Vertex, Edge, Point, Inf, Sequence, Coordinate
 from pyrigi.misc import doc_category, generate_category_tables
 from pyrigi.exception import LoopError
 import pyrigi._pebble_digraph
