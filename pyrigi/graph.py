--- conflicted
+++ resolved
@@ -2064,8 +2064,7 @@
     @doc_category("Rigidity Matroid")
     def is_Rd_closed(self, dim: int = 2) -> bool:
         """
-<<<<<<< HEAD
-        Checks whether the graph is closed in the generic
+        Return whether the edge set is closed in the generic dim-rigidity matroid.
         d-rigidity matroid.
 
         Definitions
@@ -2077,9 +2076,6 @@
         ---------
         dim:
             Dimension of the rigidity matroid
-=======
-        Return whether the edge set is closed in the generic dim-rigidity matroid.
->>>>>>> cd76e8d2
 
         Notes
         -----
