--- conflicted
+++ resolved
@@ -293,12 +293,8 @@
 ```
 
 Using the keyword `equal_aspect_ratio`, we can decide whether we want to stretch the plot to fix the cubic box size (`False`)
-<<<<<<< HEAD
-or whether deforming the framework should be avoided beyond affine transformations (`True`). All the other parameters that can be used for {meth}`~.Framework.plot2D` can also be used here.
-=======
 or whether deforming the framework should be avoided beyond affine transformations (`True`).
-All the other parameters that can be used for `Framework.plot2D` can also be used here.
->>>>>>> d5366bec
+All the other parameters that can be used for {meth}`~.Framework.plot2D` can also be used here.
 
 ```{code-cell} ipython3
 F = frameworks.Complete(4, dim=3)
@@ -314,7 +310,6 @@
 F.plot3D(animation=True, rotation_axis=[0,0,1], equal_aspect_ratio=False)
 ```
 
-<<<<<<< HEAD
 We can return to the usual inline mode using the command `%matplotlib inline`.
 Note that triggering this command after using `%matplotlib widget`
 may cause the jupyter notebook to render additional pictures.
@@ -328,8 +323,4 @@
 _F = frameworks.Frustum(3)
 F = Framework(_F._graph, {v: p+[1 if v<=2 else 0] for v,p in _F.realization(as_points=True).items()})
 F.plot(inf_flex=1, equal_aspect_ratio=False)
-```
-=======
-We can return to the usual inline mode using the command `%matplotlib inline`. Note that triggering this command after using `%matplotlib widget`
-may cause the jupyter notebook to render additional pictures. If this behavior is undesirable, we suggest reevaluating the affected cells.
->>>>>>> d5366bec
+```