--- conflicted
+++ resolved
@@ -304,7 +304,14 @@
 )
 ```
 
-<<<<<<< HEAD
+The visualization of equilibrium stresses can be combined with the plotting of
+collinear configurations from a previous section that displays edges as curved arcs.
+
+```{code-cell} ipython3
+F = Framework.Complete([[1],[3],[0],[2]])
+F.plot(stress=0, arc_angles_dict={(0,1):0.3, (0,2):0, (0,3):0, (1,2):0.5, (1,3):0, (2,3):-0.3})
+
+
 ### Continuous Motions
 
 It is possible to create {prf:ref}`continuous motions <def-motion>` in two separate ways. First,
@@ -341,14 +348,6 @@
 F = frameworks.CompleteBipartite(2,4)
 motion = ApproximateMotion.from_framework(F, 395, chosen_flex=0, step_size=0.15)
 motion.animate(duration=10)
-=======
-The visualization of equilibrium stresses can be combined with the plotting of
-collinear configurations from a previous section that displays edges as curved arcs.
-
-```{code-cell} ipython3
-F = Framework.Complete([[1],[3],[0],[2]])
-F.plot(stress=0, arc_angles_dict={(0,1):0.3, (0,2):0, (0,3):0, (1,2):0.5, (1,3):0, (2,3):-0.3})
->>>>>>> cfeb9b80
 ```
 
 ## Plotting in 3 Dimensions
