# Global Rigidity

:::{prf:definition}
:label: def-globally-rigid-graph

A graph $G = (V,E)$ is called _globally $d$-rigid_,
if for every {prf:ref}`generic <def-gen-realization>` $d$-dimensional {prf:ref}`framework <def-framework>` $(G,p)$,
all $d$-dimensional frameworks $(G,p')$ {prf:ref}`equivalent <def-equivalent-framework>` to $(G,p)$
are {prf:ref}`congruent <def-equivalent-framework>` to $(G,p)$.

{{references}} {cite:p}`JacksonJordan2005`

{meth}`~.Graph.is_globally_rigid`
:::


:::{prf:theorem}
:label: thm-globally-redundant-3connected

A graph $G$ is globally $2$-rigid if and only if it either is a
complete graph on at most three vertices or it is $3$-connected and {prf:ref}`redundantly rigid<def-redundantly-rigid-graph>`.

{{references}} {cite:p}`JacksonJordan2005{Thm 7.1}`
:::

:::{prf:theorem}
:label: thm-globally-mindeg6-dim2

Let $G$ be a $6$-connected {prf:ref}`2-rigid <def-gen-rigid>` graph. Then $G$ is globally $2$-rigid.

{{references}} {cite:p}`JacksonJordan2005{Thm 7.2}`
:::

:::{prf:definition}
:label: def-stress-kernel

Let $G$ be a graph, if $\Omega$ is an {prf:ref}`equilibrium stress matrix <def-stress-matrix>`,
its kernel is called _stress kernel_; we denote it by $K(\Omega)$ and its dimension by $k(\Omega)$.
<<<<<<< HEAD
We denote by $k_{min}(G,d)$ the minimal value of $k(\Omega)$ as $\Omega$ ranges over all
{prf:ref}`equilibrium stress matrices <def-stress-matrix>` of all
=======
We denote by $k_{min}(G,d)$ the minimal value of $k(\Omega)$ as $\Omega$ ranges over all 
{prf:ref}`equilibrium stress matrices <def-stress-matrix>` of all 
>>>>>>> ee01e238
{prf:ref}`generic d-dimensional frameworks <def-gen-realization>` of $G$.

{{references}} {cite:p}`GortlerHealyThurston2010`
:::

:::{prf:lemma}
:label: lem-k-min-stress-matrix

<<<<<<< HEAD
For {prf:ref}`frameworks <def-framework>` of a graph $G$ with at least $d+1$ vertices,
it holds $k_{min}(G,d) \geq d+1$.
=======
For {prf:ref}`frameworks <def-framework>` of a graph $G$ with at least $d+1$ vertices, 
$k_{min}(G,d) \geq d+1$ holds.
>>>>>>> ee01e238

{{references}} {cite:p}`GortlerHealyThurston2010`
:::

:::{prf:definition}
:label: def-has-min-stress-kernel

A graph $G$ has a _minimal {prf:ref}`stress kernel <def-stress-kernel>` in $\mathbb{R}^d$_
if $k_{min}(G,d) = d+1$.

{{references}} {cite:p}`GortlerHealyThurston2010`
:::

:::{prf:theorem}
:label: thm-k-min-stress-matrix

If a graph $G$ with $d+2$ or more vertices has a minimal {prf:ref}`stress kernel <def-stress-kernel>`
in $\mathbb{R}^d$, then all {prf:ref}`generic frameworks <def-gen-realization>` $p$ of $G$ are globally $d$-rigid.

{{references}} {cite:p}`GortlerHealyThurston2010`
:::

The converse of this theorem is the following one:

:::{prf:theorem}
:label: thm-inverse-k-min-stress-matrix

If a graph $G$ with $d+2$ or more vertices does not have a minimal {prf:ref}`stress kernel <def-stress-kernel>`
in $\mathbb{R}^d$, then any {prf:ref}`generic framework <def-gen-realization>` $p$ of $G$ is not globally $d$-rigid.

{{references}} {cite:p}`GortlerHealyThurston2010`
:::
<<<<<<< HEAD
The method {{pyrigi_crossref}} {meth}`~.Graph.is_globally_rigid` uses the following randomized algorithm:

Let $d$ be the dimension for which we want to test whether the graph is globally $d$-rigid,
$v$ be the number of vertices, $e$ be the number of edges,
$t = v\cdot d - \binom{d+1}{2}$ and $N = A\cdot v\cdot \binom{v}{2} +2$, where $A$ is a constant.
To check if a graph with at least $d + 2$ vertices is generically globally rigid in $\RR^d$,
proceed as follows:
* If $e < t$, output `False` (as the graph cannot even be generically locally rigid with so few edges), otherwise continue.
* Pick a framework with integer coordinates randomly chosen from 1 to $N$.
* Pick one equilibrium stress vector in a suitably random way. (If $e = t$, there are no stresses, so we consider the zero vector.)
* Consider the corresponding equilibrium stress matrix and compute its rank.
* If the rank is $v-d-1$, return `True`, otherwise return `False` .
=======
>>>>>>> ee01e238

The following randomized algorithm from {cite:p}`GortlerHealyThurston2010` checks for global $d$-rigidity.

:::{prf:algorithm}
:label: alg-randomized-globally-rigid
**Input:** A graph $G$ with at least $d + 2$ vertices and a dimension $d$

**Output:** A statement on whether $G$ is globally $d$-rigid, `True` or `False`

Let $n$ be the number of vertices, $m$ be the number of edges,
$t = n\cdot d - \binom{d+1}{2}$ and $N = A\cdot n\cdot \binom{n}{2} +2$, where $A$ is some constant.


1. If $m < t$, output `False` (as the graph cannot even be generically $d$-rigid with so few edges), otherwise continue.
2. Pick a framework with integer coordinates randomly chosen from 1 to $N$.
3. Pick an equilibrium stress vector in a suitably random way. (If $m = t$, there are no stresses, so we consider the zero vector.)
4. Consider the corresponding equilibrium stress matrix and compute its rank.
5. If the rank is $n-d-1$, return `True`, otherwise return `False`.

{{pyrigi_crossref}} {meth}`~.Graph.is_globally_rigid`

{{references}} {cite:p}`GortlerHealyThurston2010`
:::

The above algorithm may give false negatives as the following theorem tells.
:::{prf:theorem}
:label: thm-globally-randomize-algorithm
<<<<<<< HEAD

The randomized algorithm for checking global rigidity never returns a false `True` answer,
and returns a false `False` answer with probability bounded above by $ve/N$, where $v$ is the
number of vertices, $e$ is the number of edges and $N$ is an arbitrarily large integer.
In this case, we chose $N \geq A\cdot ve + 2$ so that the probability of getting a false `False`
is less than $1/A$.
In particular, checking for generic global rigidity in $\mathbb{R}^d$ is in $RP$, i.e.,
=======
The randomized {prf:ref}`algorithm for checking global d-rigidity<alg-randomized-globally-rigid>`  never returns a false positive answer,
and returns a false negative answer with probability bounded above by $nm/N$, where $n$ is the
number of vertices, $m$ is the number of edges and $N$ is an arbitrarily large integer.
In this case, we chose $N \geq A\cdot nm + 2$ so that the probability of getting a false negative
is less than $1/A$.
In particular, checking for generic global $d$-rigidity is in $RP$, i.e.,
>>>>>>> ee01e238
the class of randomized polynomial time algorithms.

{{pyrigi_crossref}} {meth}`~.Graph.is_globally_rigid`

{{references}} {cite:p}`GortlerHealyThurston2010`
:::

:::{prf:definition} globally linked in a framework
:label: def-globally-linked-p

We say that a pair of vertices $\{u,v\}$ in a $d$-{prf:ref}`dimensional framework <def-framework>`
$(G,p)$ is _globally $d$-linked in $(G,p)$_ if for every {prf:ref}`equivalent <def-equivalent-framework>`
$d$-{prf:ref}`dimensional framework <def-framework>` $(G,q)$ we have
$||p(u)-p(v)|| = ||q(u)-q(v)||$. This is not a generic property.

{{references}} {cite:p}`JordanVillanyi2024`
:::

:::{prf:definition} globally linked in a graph
:label: def-globally-linked

A pair of vertices $\{u,v\}$ is _globally linked in $G$_ in $\RR^d$ if it is
{prf:ref}`globally linked <def-globally-linked-p>` in all $d$-dimensional
{prf:ref}`generic frameworks <def-gen-realization>` $(G,p)$.

A pair $\{u,v\}$ is _weakly globally linked in $G$_ in $\RR^d$ (or _weakly globally $d$-linked_) if there exists
a $d$-dimensional {prf:ref}`generic framework <def-gen-realization>` $(G,p)$ in which $\{u,v\}$
is {prf:ref}`globally linked <def-globally-linked-p>`.

If $\{u,v\}$ is not weakly globally $d$-linked in $G$, then it is called _globally loose in $G$_.

{{references}} {cite:p}`JordanVillanyi2024`
:::


:::{prf:theorem}
:label: thm-weakly-globally-linked-globally-rigid-graph

A graph $G$ is {prf:ref}`globally rigid <def-globally-rigid-graph>` in $\RR^d$ if and only if every pair of
vertices are {prf:ref}`weakly globally d-linked <def-globally-linked>` in $G$.

{{references}} {cite:p}`JordanVillanyi2024`
:::


:::{prf:corollary}
:label: cor-weakly-globally-linked-rigid-graph

Given a rigid but not globally rigid graph $G$ in $\RR^d$ then there exists at least one pair of vertices
of $G$ that are not {prf:ref}`weakly globally d-linked <def-globally-linked>` in $G$.

:::


:::{prf:definition} linked pair 
:label: def-linked-pair

A pair of vertices $\{u,v\}$ of $G$ is _linked in $G$_ (or that $uv$ is an _implied edge_ of $G$) in $\R^d$
if $r_d(G+uv) = r_d(G)$, where $r_d(G):=\max\{|I|:I\subset G, I \text{ independent set}\}$ is the rank function of the 
{prf:ref}`rigidity matroid <def-rigidity-matroid>`.

{{references}} {cite:p}`Jordan2016`
:::


:::{prf:lemma}
:label: lem-linked-pair-rigid-component

A pair $\{u, v\}$ is {prf:ref}`linked <def-linked-pair>` in $G$ if and only if
there exists a {prf:ref}`rigid component <def-rigid-components>` of $G$ containing 
$u$ and $v$.

{{references}} {cite:p}`Jordan2016`
:::


:::{prf:lemma}
:label: lem-linked-pair-r2-circuit

A pair $\{u, v\}$ of vertices is non-adjacent and {prf:ref}`linked <def-globally-linked>`
in $G$ if and only if there exists some subgraph $G_0 = (V_0,E_0)$ of $G$ with $u,v\in V_0$
such that $G_0+uv$ is an $\mathcal{R}_2$-{prf:ref}`circuit <def-fundamental-circuit>`.

{{references}} {cite:p}`JordanVillanyi2024`
:::


:::{prf:definition} augmented graph
:label: def-augmented-graph

Given a graph $G$ its _augmented graph_ is the graph obtained from $G$
by adding an edge between every {prf:ref}`separating pair <def-separating-set>` of $G$.

:::


:::{prf:definition} cleaving operation
:label: def-cleaving-operation

Let $G=(V,E)$ be a {prf:ref}`2-connected graph <def-k-connected>` and $u,v\in V$ such that $\{u,v\}$
is a {prf:ref}`separating pair <def-separating-set>` of $G$. Let $C$ be a {prf:ref}`connected component <def-k-connected>`
of $G-\{u,v\}$ and let $H$ be the subgraph of $G$ induced by $V(C)\cup \{u,v\}$. Then we say that $H+ uv$
is obtained from $G$ by a _cleaving operation_ along $\{u,v\}$.

:::


:::{prf:lemma}
:label: lem-3-block

Let $G=(V,E)$ be a {prf:ref}`2-connected graph <def-k-connected>` and let $\{u,v\}$ be a
non-adjacent vertex pair in $G$ with {prf:ref}`local connectivity <def-kappa-G-u-v>` $\kappa_G(u,v) \geq 3$.
Then either $\{u,v\}$ is a {prf:ref}`separating pair <def-separating-set>` in $G$ or there is
a unique {prf:ref}`3-connected component <def-k-connected>` $B$ of the
{prf:ref}`augmented graph <def-augmented-graph>` of $G$ such that $\{u,v\} \subset V(B)$.
In the latter case the subgraph $B$ can be obtained from $G$ by a sequence of
{prf:ref}`cleaving operations <def-cleaving-operation>`.
Furthermore, $uv \notin E(B)$ and, in $\RR^2$, if the pair $\{u,v\}$ is linked in $G$ then it is also
linked in $B$.

{{pyrigi_crossref}} {meth}`~.Graph.block_3`
{{references}} {cite:p}`JordanVillanyi2024`
:::


:::{prf:definition} 3-block
:label: def-block-3

Let $G=(V,E)$ be a {prf:ref}`2-connected graph <def-k-connected>` and let $\{u,v\}$ be a
non-adjacent vertex pair in $G$ which is not a {prf:ref}`separating pair <def-separating-set>`.
The unique {prf:ref}`3-connected component <def-k-connected>`
$B$ of the {prf:ref}`augmented graph <def-augmented-graph>` of $G$ such that $\{u,v\}\subset V(B)$
is called the _3-block_ of $\{u,v\}$ in $G$.

{{pyrigi_crossref}} {meth}`~.Graph.block_3`
{{references}} {cite:p}`JordanVillanyi2024`
:::


:::{prf:theorem}
:label: thm-weakly-globally-linked

Let $G = (V,E)$ be a {prf:ref}`2-connected graph <def-k-connected>` in $\RR^2$ and let $\{u,v\}$ be
a non-adjacent linked pair of vertices with {prf:ref}`local connectivity <def-kappa-G-u-v>` $\kappa_G(u,v) \geq 3$.
Then $\{u,v\}$ is {prf:ref}`weakly globally 2-linked <def-globally-linked>` in $G$ if and only if either
* $\{u,v\}$ is a {prf:ref}`separating pair <def-separating-set>` in G, or
* $C(B,V_0)$ is {prf:ref}`globally rigid <def-globally-rigid-graph>`,

where $B$ is the {prf:ref}`3-block <def-block-3>` of $\{u,v\}$ in $G$, $B_0 = (V_0,E_0)$
is a subgraph of $B$ with $u,v \in V_0$ such that $B_0 + uv$ is an $\mathcal{R}_2$-{prf:ref}`circuit <def-matroid>`, and $C(B, V_0)$ is the graph obtained as follows.

Let $V_1,\dots, V_r$ be the vertex sets of the {prf:ref}`connected components <def-k-connected>` of $B-V_0$. Delete from $B$ the vertex
sets $V_i$ for $1\leq i\leq r$ and add the edges $xy$ for all pairs
$x,y \in N_B(V_i)$ for $1\leq i\leq r$. Here $N_B(V_i)$ denotes
the set of nodes of $B-V_i$ that are connected by an edge to some vertex of $V_i$. The resulting graph is $C(B, eV_0)$.

{{pyrigi_crossref}} {meth}`~.Graph.is_weakly_globally_linked`
{{references}} {cite:p}`JordanVillanyi2024`
:::<|MERGE_RESOLUTION|>--- conflicted
+++ resolved
@@ -36,13 +36,8 @@
 
 Let $G$ be a graph, if $\Omega$ is an {prf:ref}`equilibrium stress matrix <def-stress-matrix>`,
 its kernel is called _stress kernel_; we denote it by $K(\Omega)$ and its dimension by $k(\Omega)$.
-<<<<<<< HEAD
-We denote by $k_{min}(G,d)$ the minimal value of $k(\Omega)$ as $\Omega$ ranges over all
+We denote by $k_{min}(G,d)$ the minimal value of $k(\Omega)$ as $\Omega$ ranges over all 
 {prf:ref}`equilibrium stress matrices <def-stress-matrix>` of all
-=======
-We denote by $k_{min}(G,d)$ the minimal value of $k(\Omega)$ as $\Omega$ ranges over all 
-{prf:ref}`equilibrium stress matrices <def-stress-matrix>` of all 
->>>>>>> ee01e238
 {prf:ref}`generic d-dimensional frameworks <def-gen-realization>` of $G$.
 
 {{references}} {cite:p}`GortlerHealyThurston2010`
@@ -51,13 +46,8 @@
 :::{prf:lemma}
 :label: lem-k-min-stress-matrix
 
-<<<<<<< HEAD
-For {prf:ref}`frameworks <def-framework>` of a graph $G$ with at least $d+1$ vertices,
-it holds $k_{min}(G,d) \geq d+1$.
-=======
 For {prf:ref}`frameworks <def-framework>` of a graph $G$ with at least $d+1$ vertices, 
 $k_{min}(G,d) \geq d+1$ holds.
->>>>>>> ee01e238
 
 {{references}} {cite:p}`GortlerHealyThurston2010`
 :::
@@ -90,21 +80,6 @@
 
 {{references}} {cite:p}`GortlerHealyThurston2010`
 :::
-<<<<<<< HEAD
-The method {{pyrigi_crossref}} {meth}`~.Graph.is_globally_rigid` uses the following randomized algorithm:
-
-Let $d$ be the dimension for which we want to test whether the graph is globally $d$-rigid,
-$v$ be the number of vertices, $e$ be the number of edges,
-$t = v\cdot d - \binom{d+1}{2}$ and $N = A\cdot v\cdot \binom{v}{2} +2$, where $A$ is a constant.
-To check if a graph with at least $d + 2$ vertices is generically globally rigid in $\RR^d$,
-proceed as follows:
-* If $e < t$, output `False` (as the graph cannot even be generically locally rigid with so few edges), otherwise continue.
-* Pick a framework with integer coordinates randomly chosen from 1 to $N$.
-* Pick one equilibrium stress vector in a suitably random way. (If $e = t$, there are no stresses, so we consider the zero vector.)
-* Consider the corresponding equilibrium stress matrix and compute its rank.
-* If the rank is $v-d-1$, return `True`, otherwise return `False` .
-=======
->>>>>>> ee01e238
 
 The following randomized algorithm from {cite:p}`GortlerHealyThurston2010` checks for global $d$-rigidity.
 
@@ -132,22 +107,12 @@
 The above algorithm may give false negatives as the following theorem tells.
 :::{prf:theorem}
 :label: thm-globally-randomize-algorithm
-<<<<<<< HEAD
-
-The randomized algorithm for checking global rigidity never returns a false `True` answer,
-and returns a false `False` answer with probability bounded above by $ve/N$, where $v$ is the
-number of vertices, $e$ is the number of edges and $N$ is an arbitrarily large integer.
-In this case, we chose $N \geq A\cdot ve + 2$ so that the probability of getting a false `False`
-is less than $1/A$.
-In particular, checking for generic global rigidity in $\mathbb{R}^d$ is in $RP$, i.e.,
-=======
 The randomized {prf:ref}`algorithm for checking global d-rigidity<alg-randomized-globally-rigid>`  never returns a false positive answer,
 and returns a false negative answer with probability bounded above by $nm/N$, where $n$ is the
 number of vertices, $m$ is the number of edges and $N$ is an arbitrarily large integer.
 In this case, we chose $N \geq A\cdot nm + 2$ so that the probability of getting a false negative
 is less than $1/A$.
 In particular, checking for generic global $d$-rigidity is in $RP$, i.e.,
->>>>>>> ee01e238
 the class of randomized polynomial time algorithms.
 
 {{pyrigi_crossref}} {meth}`~.Graph.is_globally_rigid`
