--- conflicted
+++ resolved
@@ -7,12 +7,10 @@
 
 Assume that $n\geq 3$. The graph $G=(V,E)$ is called the _$n$-Frustum_ if it is the Cartesian product $G=C_n\,\square \, K_2$ of a cycle graph $C_n$ on $n$ vertices and the complete graph $K_2$ on two vertices.
 
-<<<<<<< HEAD
 As a {prf:ref}`framework <def-framework>`, the $n$-Frustum is typically realized as two regular $n$-sided polygons on circles centered in the origin with radii $r_1<r_2$. It has a {prf:ref}`nontrivial infinitessimal flex <def-trivial-inf-flex>` given by the rotation of the outer polygon while the inner polygon ramains fixed. This motion does not extend to a {prf:ref}`continuous flex <def-flex>`.
 
-{{pyrigi_crossref}} {meth}`~pyrigi.graphDB.Frustum`
-{meth}`~pyrigi.frameworkDB.Frustum`
-:::
+{{pyrigi_crossref}} {func}`.graphDB.Frustum`
+{func}`.frameworkDB.Frustum`
 
 
 :::{prf:definition} Counterexample for the symmetry-adjusted Laman count with a free group action
@@ -48,8 +46,4 @@
 {meth}`~pyrigi.frameworkDB.CnSymmetricWithFixedVertex`
 
 {{references}} {cite:p}`LaPorta2024`
-=======
-{{pyrigi_crossref}} {func}`.graphDB.Frustum`
-{func}`.frameworkDB.Frustum`
->>>>>>> 1a1dc492
 :::