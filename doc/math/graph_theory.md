--- conflicted
+++ resolved
@@ -71,7 +71,6 @@
 :::
 
 
-<<<<<<< HEAD
 ## Connectivity
 
 :::{prf:definition} connected
@@ -130,7 +129,6 @@
 
 :::
 
-=======
 ## Coning
 
 :::{prf:definition} Cone graph
@@ -167,7 +165,6 @@
 :::
 
 
->>>>>>> ee01e238
 :::{toctree}
 :maxdepth: 2
 graph-theory/examples